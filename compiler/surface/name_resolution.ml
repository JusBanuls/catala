--- conflicted
+++ resolved
@@ -36,11 +36,7 @@
 }
 
 type scope_context = {
-<<<<<<< HEAD
-  var_idmap : Scopelang.Ast.ScopeVar.t Desugared.Ast.IdentMap.t;
-=======
   var_idmap : Desugared.Ast.ScopeVar.t Desugared.Ast.IdentMap.t;
->>>>>>> 296760f0
       (** Scope variables *)
   scope_defs_contexts : scope_def_context Desugared.Ast.ScopeDefMap.t;
       (** What is the default rule to refer to for unnamed exceptions, if any *)
@@ -66,11 +62,7 @@
 }
 
 type context = {
-<<<<<<< HEAD
-  local_var_idmap : Scopelang.Ast.Var.t Desugared.Ast.IdentMap.t;
-=======
   local_var_idmap : Desugared.Ast.Var.t Desugared.Ast.IdentMap.t;
->>>>>>> 296760f0
       (** Inside a definition, local variables can be introduced by functions
           arguments or pattern matching *)
   scope_idmap : Scopelang.Ast.ScopeName.t Desugared.Ast.IdentMap.t;
@@ -95,11 +87,7 @@
       (** For each struct, its context *)
   enums : enum_context Scopelang.Ast.EnumMap.t;
       (** For each enum, its context *)
-<<<<<<< HEAD
-  var_typs : var_sig Scopelang.Ast.ScopeVarMap.t;
-=======
   var_typs : var_sig Desugared.Ast.ScopeVarMap.t;
->>>>>>> 296760f0
       (** The signatures of each scope variable declared *)
 }
 (** Main context used throughout {!module: Surface.Desugaring} *)
@@ -114,19 +102,6 @@
 (** Function to call whenever an identifier used somewhere has not been declared
     in the program previously *)
 let raise_unknown_identifier (msg : string) (ident : ident Pos.marked) =
-<<<<<<< HEAD
-  Errors.raise_spanned_error
-    (Printf.sprintf "\"%s\": unknown identifier %s"
-       (Utils.Cli.print_with_style [ ANSITerminal.yellow ] "%s"
-          (Pos.unmark ident))
-       msg)
-    (Pos.get_position ident)
-
-(** Gets the type associated to an uid *)
-let get_var_typ (ctxt : context) (uid : Scopelang.Ast.ScopeVar.t) :
-    typ Pos.marked =
-  (Scopelang.Ast.ScopeVarMap.find uid ctxt.var_typs).var_sig_typ
-=======
   Errors.raise_spanned_error (Pos.get_position ident)
     "\"%s\": unknown identifier %s"
     (Utils.Cli.with_style [ ANSITerminal.yellow ] "%s" (Pos.unmark ident))
@@ -136,30 +111,19 @@
 let get_var_typ (ctxt : context) (uid : Desugared.Ast.ScopeVar.t) :
     typ Pos.marked =
   (Desugared.Ast.ScopeVarMap.find uid ctxt.var_typs).var_sig_typ
->>>>>>> 296760f0
 
 let is_var_cond (ctxt : context) (uid : Desugared.Ast.ScopeVar.t) : bool =
   (Desugared.Ast.ScopeVarMap.find uid ctxt.var_typs).var_sig_is_condition
 
-<<<<<<< HEAD
-let get_var_io (ctxt : context) (uid : Scopelang.Ast.ScopeVar.t) :
-    Ast.scope_decl_context_io =
-  (Scopelang.Ast.ScopeVarMap.find uid ctxt.var_typs).var_sig_io
-=======
 let get_var_io (ctxt : context) (uid : Desugared.Ast.ScopeVar.t) :
     Ast.scope_decl_context_io =
   (Desugared.Ast.ScopeVarMap.find uid ctxt.var_typs).var_sig_io
->>>>>>> 296760f0
 
 (** Get the variable uid inside the scope given in argument *)
 let get_var_uid
     (scope_uid : Scopelang.Ast.ScopeName.t)
     (ctxt : context)
-<<<<<<< HEAD
-    ((x, pos) : ident Pos.marked) : Scopelang.Ast.ScopeVar.t =
-=======
     ((x, pos) : ident Pos.marked) : Desugared.Ast.ScopeVar.t =
->>>>>>> 296760f0
   let scope = Scopelang.Ast.ScopeMap.find scope_uid ctxt.scopes in
   match Desugared.Ast.IdentMap.find_opt x scope.var_idmap with
   | None ->
@@ -190,11 +154,7 @@
 (** Checks if the var_uid belongs to the scope scope_uid *)
 let belongs_to
     (ctxt : context)
-<<<<<<< HEAD
-    (uid : Scopelang.Ast.ScopeVar.t)
-=======
     (uid : Desugared.Ast.ScopeVar.t)
->>>>>>> 296760f0
     (scope_uid : Scopelang.Ast.ScopeName.t) : bool =
   let scope = Scopelang.Ast.ScopeMap.find scope_uid ctxt.scopes in
   Desugared.Ast.IdentMap.exists
@@ -208,11 +168,7 @@
   | Desugared.Ast.ScopeDef.SubScopeVar (_, x)
   (* we don't need to look at the subscope prefix because [x] is already the uid
      referring back to the original subscope *)
-<<<<<<< HEAD
-  | Desugared.Ast.ScopeDef.Var x ->
-=======
   | Desugared.Ast.ScopeDef.Var (x, _) ->
->>>>>>> 296760f0
       get_var_typ ctxt x
 
 let is_def_cond (ctxt : context) (def : Desugared.Ast.ScopeDef.t) : bool =
@@ -220,11 +176,7 @@
   | Desugared.Ast.ScopeDef.SubScopeVar (_, x)
   (* we don't need to look at the subscope prefix because [x] is already the uid
      referring back to the original subscope *)
-<<<<<<< HEAD
-  | Desugared.Ast.ScopeDef.Var x ->
-=======
   | Desugared.Ast.ScopeDef.Var (x, _) ->
->>>>>>> 296760f0
       is_var_cond ctxt x
 
 let label_groups
@@ -319,21 +271,11 @@
               match Desugared.Ast.IdentMap.find_opt ident ctxt.enum_idmap with
               | Some e_uid -> (Scopelang.Ast.TEnum e_uid, typ_pos)
               | None ->
-<<<<<<< HEAD
-                  Errors.raise_spanned_error
-                    (Format.asprintf
-                       "Unknown type \"%a\", not a struct or enum previously \
-                        declared"
-                       (Utils.Cli.format_with_style [ ANSITerminal.yellow ])
-                       ident)
-                    typ_pos)))
-=======
                   Errors.raise_spanned_error typ_pos
                     "Unknown type \"%a\", not a struct or enum previously \
                      declared"
                     (Utils.Cli.format_with_style [ ANSITerminal.yellow ])
                     ident)))
->>>>>>> 296760f0
 
 (** Process a type (function or not) *)
 let process_type (ctxt : context) ((typ, typ_pos) : Ast.typ Pos.marked) :
@@ -360,11 +302,7 @@
       Errors.raise_multispanned_error
         [
           ( Some "first use",
-<<<<<<< HEAD
-            Pos.get_position (Scopelang.Ast.ScopeVar.get_info use) );
-=======
             Pos.get_position (Desugared.Ast.ScopeVar.get_info use) );
->>>>>>> 296760f0
           (Some "second use", pos);
         ]
         "var name \"%a\" already used"
@@ -377,8 +315,6 @@
           scope_ctxt with
           var_idmap = Desugared.Ast.IdentMap.add name uid scope_ctxt.var_idmap;
         }
-<<<<<<< HEAD
-=======
       in
       let states_idmap, states_list =
         List.fold_right
@@ -389,7 +325,6 @@
               state_uid :: states_list ))
           decl.scope_decl_context_item_states
           (Desugared.Ast.IdentMap.empty, [])
->>>>>>> 296760f0
       in
       {
         ctxt with
@@ -417,13 +352,8 @@
 
 (** Adds a binding to the context *)
 let add_def_local_var (ctxt : context) (name : ident Pos.marked) :
-<<<<<<< HEAD
-    context * Scopelang.Ast.Var.t =
-  let local_var_uid = Scopelang.Ast.Var.make name in
-=======
     context * Desugared.Ast.Var.t =
   let local_var_uid = Desugared.Ast.Var.make name in
->>>>>>> 296760f0
   let ctxt =
     {
       ctxt with
@@ -532,22 +462,13 @@
     context =
   let raise_already_defined_error (use : Uid.MarkedString.info) name pos msg =
     Errors.raise_multispanned_error
-<<<<<<< HEAD
-      (Format.asprintf "%s name \"%a\" already defined" msg
-         (Utils.Cli.format_with_style [ ANSITerminal.yellow ])
-         name)
-=======
->>>>>>> 296760f0
       [
         (Some "First definition:", Pos.get_position use);
         (Some "Second definition:", pos);
       ]
-<<<<<<< HEAD
-=======
       "%s name \"%a\" already defined" msg
       (Utils.Cli.format_with_style [ ANSITerminal.yellow ])
       name
->>>>>>> 296760f0
   in
   match Pos.unmark item with
   | ScopeDecl decl -> (
@@ -642,10 +563,7 @@
 
 let get_def_key
     (name : Ast.qident)
-<<<<<<< HEAD
-=======
     (state : Ast.ident Pos.marked option)
->>>>>>> 296760f0
     (scope_uid : Scopelang.Ast.ScopeName.t)
     (ctxt : context)
     (default_pos : Pos.t) : Desugared.Ast.ScopeDef.t =
@@ -697,15 +615,7 @@
       in
       let x_uid = get_var_uid subscope_real_uid ctxt x in
       Desugared.Ast.ScopeDef.SubScopeVar (subscope_uid, x_uid)
-<<<<<<< HEAD
-  | _ ->
-      Errors.raise_spanned_error
-        "This quantity defines the field of a struct, which is not supported \
-         in Catala. Please define the whole struct instead."
-        default_pos
-=======
   | _ -> Errors.raise_spanned_error default_pos "Structs are not handled yet"
->>>>>>> 296760f0
 
 let process_definition
     (ctxt : context) (s_name : Scopelang.Ast.ScopeName.t) (d : Ast.definition) :
@@ -719,11 +629,7 @@
           let def_key =
             get_def_key
               (Pos.unmark d.definition_name)
-<<<<<<< HEAD
-              s_name ctxt
-=======
               d.definition_state s_name ctxt
->>>>>>> 296760f0
               (Pos.get_position d.definition_expr)
           in
           match s_ctxt with
@@ -867,13 +773,6 @@
         ctxt.scope_idmap
     with Not_found ->
       Errors.raise_spanned_error
-<<<<<<< HEAD
-        (Format.asprintf
-           "\"%a\": this scope has not been declared anywhere, is it a typo?"
-           (Utils.Cli.format_with_style [ ANSITerminal.yellow ])
-           (Pos.unmark suse.Ast.scope_use_name))
-=======
->>>>>>> 296760f0
         (Pos.get_position suse.Ast.scope_use_name)
         "\"%a\": this scope has not been declared anywhere, is it a typo?"
         (Utils.Cli.format_with_style [ ANSITerminal.yellow ])
