--- conflicted
+++ resolved
@@ -191,14 +191,9 @@
     when to place the toplevel binding in the case of functions. *)
 let rec rule_tree_to_expr
     ~(toplevel : bool)
-<<<<<<< HEAD
-    (def_pos : Pos.t)
-    (is_func : Scopelang.Ast.Var.t option)
-=======
     (ctx : ctx)
     (def_pos : Pos.t)
     (is_func : Ast.Var.t option)
->>>>>>> 296760f0
     (tree : rule_tree) : Scopelang.Ast.expr Pos.marked Bindlib.box =
   let exceptions, base_rules =
     match tree with Leaf r -> ([], r) | Node (exceptions, r) -> (exceptions, r)
@@ -207,13 +202,8 @@
      whole rule tree into a function, we need to perform some alpha-renaming of
      all the expressions *)
   let substitute_parameter
-<<<<<<< HEAD
-      (e : Scopelang.Ast.expr Pos.marked Bindlib.box) (rule : Ast.rule) :
-      Scopelang.Ast.expr Pos.marked Bindlib.box =
-=======
       (e : Ast.expr Pos.marked Bindlib.box) (rule : Ast.rule) :
       Ast.expr Pos.marked Bindlib.box =
->>>>>>> 296760f0
     match (is_func, rule.Ast.rule_parameter) with
     | Some new_param, Some (old_param, _) ->
         let binder = Bindlib.bind_var old_param e in
@@ -255,8 +245,6 @@
     List.map
       (fun rule -> substitute_parameter rule.Ast.rule_cons rule)
       base_rules
-<<<<<<< HEAD
-=======
   in
   let translate_and_unbox_list (list : Ast.expr Pos.marked Bindlib.box list) :
       Scopelang.Ast.expr Pos.marked Bindlib.box list =
@@ -267,7 +255,6 @@
            have been closed by now, so we can safely unbox. *)
         Bindlib.unbox (Bindlib.box_apply (translate_expr ctx) e))
       list
->>>>>>> 296760f0
   in
   let default_containing_base_cases =
     Bindlib.box_apply2
@@ -281,14 +268,6 @@
               (Scopelang.Ast.ELit (Dcalc.Ast.LBool false), def_pos),
               (Scopelang.Ast.ELit Dcalc.Ast.LEmptyError, def_pos) ),
           def_pos ))
-<<<<<<< HEAD
-      (Bindlib.box_list base_just_list)
-      (Bindlib.box_list base_cons_list)
-  in
-  let exceptions =
-    Bindlib.box_list
-      (List.map (rule_tree_to_expr ~toplevel:false def_pos is_func) exceptions)
-=======
       (Bindlib.box_list (translate_and_unbox_list base_just_list))
       (Bindlib.box_list (translate_and_unbox_list base_cons_list))
   in
@@ -297,7 +276,6 @@
       (List.map
          (rule_tree_to_expr ~toplevel:false ctx def_pos is_func)
          exceptions)
->>>>>>> 296760f0
   in
   let default =
     Bindlib.box_apply2
@@ -322,11 +300,7 @@
             default
         in
         Scopelang.Ast.make_abs
-<<<<<<< HEAD
-          (Array.of_list [ new_param ])
-=======
           (Array.of_list [ Ast.VarMap.find new_param ctx.var_mapping ])
->>>>>>> 296760f0
           default def_pos [ typ ] def_pos
       else default
   | _ -> (* should not happen *) assert false
@@ -336,10 +310,7 @@
 (** Translates a definition inside a scope, the resulting expression should be
     an {!constructor: Dcalc.Ast.EDefault} *)
 let translate_def
-<<<<<<< HEAD
-=======
     (ctx : ctx)
->>>>>>> 296760f0
     (def_info : Ast.ScopeDef.t)
     (def : Ast.rule Ast.RuleMap.t)
     (typ : Scopelang.Ast.typ Pos.marked)
@@ -362,24 +333,6 @@
       match Pos.unmark typ with
       | Scopelang.Ast.TArrow (t_param, _) -> Some t_param
       | _ ->
-<<<<<<< HEAD
-          Errors.raise_spanned_error
-            (Format.asprintf
-               "The definitions of %a are function but its type, %a, is not a \
-                function type"
-               Ast.ScopeDef.format_t def_info Scopelang.Print.format_typ typ)
-            (Pos.get_position typ)
-    else if (not is_def_func) && all_rules_not_func then None
-    else
-      Errors.raise_multispanned_error
-        "some definitions of the same variable are functions while others \
-         aren't"
-        (List.map
-           (fun (_, r) ->
-             ( Some "This definition is a function:",
-               Pos.get_position (Bindlib.unbox r.Ast.rule_cons) ))
-           (Ast.RuleMap.bindings (Ast.RuleMap.filter is_rule_func def))
-=======
           Errors.raise_spanned_error (Pos.get_position typ)
             "The definitions of %a are function but its type, %a, is not a \
              function type"
@@ -392,21 +345,16 @@
             ( Some "This definition is a function:",
               Pos.get_position (Bindlib.unbox r.Ast.rule_cons) ))
           (Ast.RuleMap.bindings (Ast.RuleMap.filter is_rule_func def))
->>>>>>> 296760f0
         @ List.map
             (fun (_, r) ->
               ( Some "This definition is not a function:",
                 Pos.get_position (Bindlib.unbox r.Ast.rule_cons) ))
             (Ast.RuleMap.bindings
-<<<<<<< HEAD
-               (Ast.RuleMap.filter (fun n r -> not (is_rule_func n r)) def)))
-=======
                (Ast.RuleMap.filter (fun n r -> not (is_rule_func n r)) def))
       in
       Errors.raise_multispanned_error spans
         "some definitions of the same variable are functions while others \
          aren't"
->>>>>>> 296760f0
   in
   let top_list = def_map_to_tree def_info def in
   let top_value =
@@ -449,12 +397,8 @@
       (rule_tree_to_expr ~toplevel:true ctx
          (Ast.ScopeDef.get_position def_info)
          (Option.map
-<<<<<<< HEAD
-            (fun _ -> Scopelang.Ast.Var.make ("param", Pos.no_pos))
-=======
             (fun _ ->
               Ast.Var.make ("param", Ast.ScopeDef.get_position def_info))
->>>>>>> 296760f0
             is_def_func_param_typ)
          (match top_list with
          | [] ->
@@ -474,17 +418,11 @@
       (List.map
          (fun vertex ->
            match vertex with
-<<<<<<< HEAD
-           | Dependency.Vertex.Var (var : Scopelang.Ast.ScopeVar.t) -> (
-               let scope_def =
-                 Ast.ScopeDefMap.find (Ast.ScopeDef.Var var) scope.scope_defs
-=======
            | Dependency.Vertex.Var (var, state) -> (
                let scope_def =
                  Ast.ScopeDefMap.find
                    (Ast.ScopeDef.Var (var, state))
                    scope.scope_defs
->>>>>>> 296760f0
                in
                let var_def = scope_def.scope_def_rules in
                let var_typ = scope_def.scope_def_typ in
@@ -494,37 +432,21 @@
                    (* If the variable is tagged as input, then it shall not be
                       redefined. *)
                    Errors.raise_multispanned_error
-<<<<<<< HEAD
-                     "It is impossible to give a definition to a scope \
-                      variable tagged as input."
-                     (( Some "Incriminated variable:",
-                        Pos.get_position (Scopelang.Ast.ScopeVar.get_info var)
-                      )
-=======
                      (( Some "Incriminated variable:",
                         Pos.get_position (Ast.ScopeVar.get_info var) )
->>>>>>> 296760f0
                      :: List.map
                           (fun (rule, _) ->
                             ( Some "Incriminated variable definition:",
                               Pos.get_position (Ast.RuleName.get_info rule) ))
                           (Ast.RuleMap.bindings var_def))
-<<<<<<< HEAD
-=======
                      "It is impossible to give a definition to a scope \
                       variable tagged as input."
->>>>>>> 296760f0
                | OnlyInput ->
                    []
                    (* we do not provide any definition for an input-only
                       variable *)
                | _ ->
                    let expr_def =
-<<<<<<< HEAD
-                     translate_def (Ast.ScopeDef.Var var) var_def var_typ
-                       scope_def.Ast.scope_def_io ~is_cond
-                       ~is_subscope_var:false
-=======
                      translate_def ctx
                        (Ast.ScopeDef.Var (var, state))
                        var_def var_typ scope_def.Ast.scope_def_io ~is_cond
@@ -537,24 +459,15 @@
                      | WholeVar v, None -> v
                      | States states, Some state -> List.assoc state states
                      | _ -> failwith "should not happen"
->>>>>>> 296760f0
                    in
                    [
                      Scopelang.Ast.Definition
                        ( ( Scopelang.Ast.ScopeVar
-<<<<<<< HEAD
-                             ( var,
-                               Pos.get_position
-                                 (Scopelang.Ast.ScopeVar.get_info var) ),
-                           Pos.get_position
-                             (Scopelang.Ast.ScopeVar.get_info var) ),
-=======
                              ( scope_var,
                                Pos.get_position
                                  (Scopelang.Ast.ScopeVar.get_info scope_var) ),
                            Pos.get_position
                              (Scopelang.Ast.ScopeVar.get_info scope_var) ),
->>>>>>> 296760f0
                          var_typ,
                          scope_def.Ast.scope_def_io,
                          expr_def );
@@ -605,22 +518,11 @@
                           with
                          | Scopelang.Ast.NoInput ->
                              Errors.raise_multispanned_error
-<<<<<<< HEAD
-                               "It is impossible to give a definition to a \
-                                subscope variable not tagged as input or \
-                                context."
-=======
->>>>>>> 296760f0
                                (( Some "Incriminated subscope:",
                                   Ast.ScopeDef.get_position def_key )
                                :: ( Some "Incriminated variable:",
                                     Pos.get_position
-<<<<<<< HEAD
-                                      (Scopelang.Ast.ScopeVar.get_info
-                                         sub_scope_var) )
-=======
                                       (Ast.ScopeVar.get_info sub_scope_var) )
->>>>>>> 296760f0
                                :: List.map
                                     (fun (rule, _) ->
                                       ( Some
@@ -629,33 +531,20 @@
                                         Pos.get_position
                                           (Ast.RuleName.get_info rule) ))
                                     (Ast.RuleMap.bindings def))
-<<<<<<< HEAD
-=======
                                "It is impossible to give a definition to a \
                                 subscope variable not tagged as input or \
                                 context."
->>>>>>> 296760f0
                          | OnlyInput
                            when Ast.RuleMap.is_empty def && not is_cond ->
                              (* If the subscope variable is tagged as input,
                                 then it shall be defined. *)
                              Errors.raise_multispanned_error
-<<<<<<< HEAD
-                               "This subscope variable is a mandatory input \
-                                but no definition was provided."
-=======
->>>>>>> 296760f0
                                [
                                  ( Some "Incriminated subscope:",
                                    Ast.ScopeDef.get_position def_key );
                                  ( Some "Incriminated variable:",
                                    Pos.get_position
-<<<<<<< HEAD
-                                     (Scopelang.Ast.ScopeVar.get_info
-                                        sub_scope_var) );
-=======
                                      (Ast.ScopeVar.get_info sub_scope_var) );
->>>>>>> 296760f0
                                ]
                                "This subscope variable is a mandatory input \
                                 but no definition was provided."
@@ -664,11 +553,7 @@
                             translating this redefinition to a proper Scopelang
                             term. *)
                          let expr_def =
-<<<<<<< HEAD
-                           translate_def def_key def def_typ
-=======
                            translate_def ctx def_key def def_typ
->>>>>>> 296760f0
                              scope_def.Ast.scope_def_io ~is_cond
                              ~is_subscope_var:true
                          in
@@ -678,11 +563,7 @@
                          in
                          let var_pos =
                            Pos.get_position
-<<<<<<< HEAD
-                             (Scopelang.Ast.ScopeVar.get_info sub_scope_var)
-=======
                              (Ast.ScopeVar.get_info sub_scope_var)
->>>>>>> 296760f0
                          in
                          Scopelang.Ast.Definition
                            ( ( Scopelang.Ast.SubScopeVar
@@ -712,23 +593,6 @@
          scope_ordering)
   in
   (* Then, after having computed all the scopes variables, we add the
-<<<<<<< HEAD
-     assertions *)
-  let scope_decl_rules =
-    scope_decl_rules
-    @ List.map
-        (fun e -> Scopelang.Ast.Assertion (Bindlib.unbox e))
-        scope.Ast.scope_assertions
-  in
-  let scope_sig =
-    Scopelang.Ast.ScopeVarSet.fold
-      (fun var acc ->
-        let scope_def =
-          Ast.ScopeDefMap.find (Ast.ScopeDef.Var var) scope.scope_defs
-        in
-        let typ = scope_def.scope_def_typ in
-        Scopelang.Ast.ScopeVarMap.add var (typ, scope_def.scope_def_io) acc)
-=======
      assertions. TODO: the assertions should be interleaved with the
      definitions! *)
   let scope_decl_rules =
@@ -777,7 +641,6 @@
                   (scope_def.scope_def_typ, scope_def.scope_def_io)
                   acc)
               acc states)
->>>>>>> 296760f0
       scope.scope_vars Scopelang.Ast.ScopeVarMap.empty
   in
   {
@@ -836,11 +699,7 @@
   in
   {
     Scopelang.Ast.program_scopes =
-<<<<<<< HEAD
-      Scopelang.Ast.ScopeMap.map translate_scope pgrm.program_scopes;
-=======
       Scopelang.Ast.ScopeMap.map (translate_scope ctx) pgrm.program_scopes;
->>>>>>> 296760f0
     Scopelang.Ast.program_structs = pgrm.program_structs;
     Scopelang.Ast.program_enums = pgrm.program_enums;
   }