--- conflicted
+++ resolved
@@ -140,11 +140,7 @@
 val empty_rule : Pos.t -> Scopelang.Ast.typ Pos.marked option -> rule
 val always_false_rule : Pos.t -> Scopelang.Ast.typ Pos.marked option -> rule
 
-<<<<<<< HEAD
-type assertion = Scopelang.Ast.expr Pos.marked Bindlib.box
-=======
 type assertion = expr Pos.marked Bindlib.box
->>>>>>> 296760f0
 type variation_typ = Increasing | Decreasing
 type reference_typ = Decree | Law
 
