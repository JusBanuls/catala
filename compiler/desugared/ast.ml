(* This file is part of the Catala compiler, a specification language for tax
   and social benefits computation rules. Copyright (C) 2020 Inria, contributor:
   Nicolas Chataing <nicolas.chataing@ens.fr>

   Licensed under the Apache License, Version 2.0 (the "License"); you may not
   use this file except in compliance with the License. You may obtain a copy of
   the License at

   http://www.apache.org/licenses/LICENSE-2.0

   Unless required by applicable law or agreed to in writing, software
   distributed under the License is distributed on an "AS IS" BASIS, WITHOUT
   WARRANTIES OR CONDITIONS OF ANY KIND, either express or implied. See the
   License for the specific language governing permissions and limitations under
   the License. *)

(** Abstract syntax tree of the desugared representation *)

open Utils

(** {1 Names, Maps and Keys} *)

module IdentMap : Map.S with type key = String.t = Map.Make (String)

module RuleName : Uid.Id with type info = Uid.MarkedString.info =
  Uid.Make (Uid.MarkedString) ()

module RuleMap : Map.S with type key = RuleName.t = Map.Make (RuleName)
module RuleSet : Set.S with type elt = RuleName.t = Set.Make (RuleName)

module LabelName : Uid.Id with type info = Uid.MarkedString.info =
  Uid.Make (Uid.MarkedString) ()

module LabelMap : Map.S with type key = LabelName.t = Map.Make (LabelName)
module LabelSet : Set.S with type elt = LabelName.t = Set.Make (LabelName)

<<<<<<< HEAD
=======
module StateName : Uid.Id with type info = Uid.MarkedString.info =
  Uid.Make (Uid.MarkedString) ()

module ScopeVar : Uid.Id with type info = Uid.MarkedString.info =
  Uid.Make (Uid.MarkedString) ()

module ScopeVarSet : Set.S with type elt = ScopeVar.t = Set.Make (ScopeVar)
module ScopeVarMap : Map.S with type key = ScopeVar.t = Map.Make (ScopeVar)

>>>>>>> 296760f0
(** Inside a scope, a definition can refer either to a scope def, or a subscope
    def *)
module ScopeDef = struct
  type t =
<<<<<<< HEAD
    | Var of Scopelang.Ast.ScopeVar.t
    | SubScopeVar of Scopelang.Ast.SubScopeName.t * Scopelang.Ast.ScopeVar.t
        (** In this case, the [Uid.Var.t] lives inside the context of the
=======
    | Var of ScopeVar.t * StateName.t option
    | SubScopeVar of Scopelang.Ast.SubScopeName.t * ScopeVar.t
        (** In this case, the [ScopeVar.t] lives inside the context of the
>>>>>>> 296760f0
            subscope's original declaration *)

  let compare x y =
    match (x, y) with
    | Var (x, None), Var (y, None)
    | Var (x, Some _), Var (y, None)
    | Var (x, None), Var (y, Some _)
    | Var (x, _), SubScopeVar (_, y)
    | SubScopeVar (_, x), Var (y, _) ->
        ScopeVar.compare x y
    | Var (x, Some sx), Var (y, Some sy) ->
        let cmp = ScopeVar.compare x y in
        if cmp = 0 then StateName.compare sx sy else cmp
    | SubScopeVar (x', x), SubScopeVar (y', y) ->
        let cmp = Scopelang.Ast.SubScopeName.compare x' y' in
        if cmp = 0 then ScopeVar.compare x y else cmp

  let get_position x =
    match x with
<<<<<<< HEAD
    | Var x -> Pos.get_position (Scopelang.Ast.ScopeVar.get_info x)
=======
    | Var (x, None) -> Pos.get_position (ScopeVar.get_info x)
    | Var (_, Some sx) -> Pos.get_position (StateName.get_info sx)
>>>>>>> 296760f0
    | SubScopeVar (x, _) ->
        Pos.get_position (Scopelang.Ast.SubScopeName.get_info x)

  let format_t fmt x =
    match x with
    | Var (v, None) -> ScopeVar.format_t fmt v
    | Var (v, Some sv) ->
        Format.fprintf fmt "%a.%a" ScopeVar.format_t v StateName.format_t sv
    | SubScopeVar (s, v) ->
        Format.fprintf fmt "%a.%a" Scopelang.Ast.SubScopeName.format_t s
          ScopeVar.format_t v

  let hash x =
    match x with
<<<<<<< HEAD
    | Var v -> Scopelang.Ast.ScopeVar.hash v
    | SubScopeVar (w, v) ->
        Scopelang.Ast.SubScopeName.hash w * Scopelang.Ast.ScopeVar.hash v
=======
    | Var (v, None) -> ScopeVar.hash v
    | Var (v, Some sv) -> Int.logxor (ScopeVar.hash v) (StateName.hash sv)
    | SubScopeVar (w, v) ->
        Int.logxor (Scopelang.Ast.SubScopeName.hash w) (ScopeVar.hash v)
>>>>>>> 296760f0
end

module ScopeDefMap : Map.S with type key = ScopeDef.t = Map.Make (ScopeDef)
module ScopeDefSet : Set.S with type elt = ScopeDef.t = Set.Make (ScopeDef)

(** {1 AST} *)

type location =
  | ScopeVar of ScopeVar.t Pos.marked * StateName.t option
  | SubScopeVar of
      Scopelang.Ast.ScopeName.t
      * Scopelang.Ast.SubScopeName.t Pos.marked
      * ScopeVar.t Pos.marked

module LocationSet : Set.S with type elt = location Pos.marked =
Set.Make (struct
  type t = location Pos.marked

  let compare x y =
    match (Pos.unmark x, Pos.unmark y) with
    | ScopeVar (vx, None), ScopeVar (vy, None)
    | ScopeVar (vx, Some _), ScopeVar (vy, None)
    | ScopeVar (vx, None), ScopeVar (vy, Some _) ->
        ScopeVar.compare (Pos.unmark vx) (Pos.unmark vy)
    | ScopeVar ((x, _), Some sx), ScopeVar ((y, _), Some sy) ->
        let cmp = ScopeVar.compare x y in
        if cmp = 0 then StateName.compare sx sy else cmp
    | ( SubScopeVar (_, (xsubindex, _), (xsubvar, _)),
        SubScopeVar (_, (ysubindex, _), (ysubvar, _)) ) ->
        let c = Scopelang.Ast.SubScopeName.compare xsubindex ysubindex in
        if c = 0 then ScopeVar.compare xsubvar ysubvar else c
    | ScopeVar _, SubScopeVar _ -> -1
    | SubScopeVar _, ScopeVar _ -> 1
end)

(** The expressions use the {{:https://lepigre.fr/ocaml-bindlib/} Bindlib}
    library, based on higher-order abstract syntax*)
type expr =
  | ELocation of location
  | EVar of expr Bindlib.var Pos.marked
  | EStruct of
      Scopelang.Ast.StructName.t
      * expr Pos.marked Scopelang.Ast.StructFieldMap.t
  | EStructAccess of
      expr Pos.marked
      * Scopelang.Ast.StructFieldName.t
      * Scopelang.Ast.StructName.t
  | EEnumInj of
      expr Pos.marked
      * Scopelang.Ast.EnumConstructor.t
      * Scopelang.Ast.EnumName.t
  | EMatch of
      expr Pos.marked
      * Scopelang.Ast.EnumName.t
      * expr Pos.marked Scopelang.Ast.EnumConstructorMap.t
  | ELit of Dcalc.Ast.lit
  | EAbs of
      (expr, expr Pos.marked) Bindlib.mbinder Pos.marked
      * Scopelang.Ast.typ Pos.marked list
  | EApp of expr Pos.marked * expr Pos.marked list
  | EOp of Dcalc.Ast.operator
  | EDefault of expr Pos.marked list * expr Pos.marked * expr Pos.marked
  | EIfThenElse of expr Pos.marked * expr Pos.marked * expr Pos.marked
  | EArray of expr Pos.marked list
  | ErrorOnEmpty of expr Pos.marked

module Var = struct
  type t = expr Bindlib.var

  let make (s : string Pos.marked) : t =
    Bindlib.new_var
      (fun (x : expr Bindlib.var) : expr -> EVar (x, Pos.get_position s))
      (Pos.unmark s)

  let compare x y = Bindlib.compare_vars x y
end

type vars = expr Bindlib.mvar

type rule = {
  rule_id : RuleName.t;
  rule_just : expr Pos.marked Bindlib.box;
  rule_cons : expr Pos.marked Bindlib.box;
  rule_parameter : (Var.t * Scopelang.Ast.typ Pos.marked) option;
  rule_exception_to_rules : RuleSet.t Pos.marked;
}

let empty_rule
    (pos : Pos.t) (have_parameter : Scopelang.Ast.typ Pos.marked option) : rule
    =
  {
    rule_just = Bindlib.box (ELit (Dcalc.Ast.LBool false), pos);
    rule_cons = Bindlib.box (ELit Dcalc.Ast.LEmptyError, pos);
    rule_parameter =
      (match have_parameter with
      | Some typ -> Some (Var.make ("dummy", pos), typ)
      | None -> None);
    rule_exception_to_rules = (RuleSet.empty, pos);
    rule_id = RuleName.fresh ("empty", pos);
  }

let always_false_rule
    (pos : Pos.t) (have_parameter : Scopelang.Ast.typ Pos.marked option) : rule
    =
  {
    rule_just = Bindlib.box (ELit (Dcalc.Ast.LBool true), pos);
    rule_cons = Bindlib.box (ELit (Dcalc.Ast.LBool false), pos);
    rule_parameter =
      (match have_parameter with
      | Some typ -> Some (Var.make ("dummy", pos), typ)
      | None -> None);
    rule_exception_to_rules = (RuleSet.empty, pos);
    rule_id = RuleName.fresh ("always_false", pos);
  }

<<<<<<< HEAD
type assertion = Scopelang.Ast.expr Pos.marked Bindlib.box
=======
type assertion = expr Pos.marked Bindlib.box
>>>>>>> 296760f0
type variation_typ = Increasing | Decreasing
type reference_typ = Decree | Law

type meta_assertion =
  | FixedBy of reference_typ Pos.marked
  | VariesWith of unit * variation_typ Pos.marked option

type scope_def = {
  scope_def_rules : rule RuleMap.t;
  scope_def_typ : Scopelang.Ast.typ Pos.marked;
  scope_def_is_condition : bool;
  scope_def_io : Scopelang.Ast.io;
  scope_def_label_groups : RuleSet.t LabelMap.t;
}

type var_or_states = WholeVar | States of StateName.t list

type scope = {
  scope_vars : var_or_states ScopeVarMap.t;
  scope_sub_scopes : Scopelang.Ast.ScopeName.t Scopelang.Ast.SubScopeMap.t;
  scope_uid : Scopelang.Ast.ScopeName.t;
  scope_defs : scope_def ScopeDefMap.t;
  scope_assertions : assertion list;
  scope_meta_assertions : meta_assertion list;
}

type program = {
  program_scopes : scope Scopelang.Ast.ScopeMap.t;
  program_enums : Scopelang.Ast.enum_ctx;
  program_structs : Scopelang.Ast.struct_ctx;
}

let rec locations_used (e : expr Pos.marked) : LocationSet.t =
  match Pos.unmark e with
  | ELocation l -> LocationSet.singleton (l, Pos.get_position e)
  | EVar _ | ELit _ | EOp _ -> LocationSet.empty
  | EAbs ((binder, _), _) ->
      let _, body = Bindlib.unmbind binder in
      locations_used body
  | EStruct (_, es) ->
      Scopelang.Ast.StructFieldMap.fold
        (fun _ e' acc -> LocationSet.union acc (locations_used e'))
        es LocationSet.empty
  | EStructAccess (e1, _, _) -> locations_used e1
  | EEnumInj (e1, _, _) -> locations_used e1
  | EMatch (e1, _, es) ->
      Scopelang.Ast.EnumConstructorMap.fold
        (fun _ e' acc -> LocationSet.union acc (locations_used e'))
        es (locations_used e1)
  | EApp (e1, args) ->
      List.fold_left
        (fun acc arg -> LocationSet.union (locations_used arg) acc)
        (locations_used e1) args
  | EIfThenElse (e1, e2, e3) ->
      LocationSet.union (locations_used e1)
        (LocationSet.union (locations_used e2) (locations_used e3))
  | EDefault (excepts, just, cons) ->
      List.fold_left
        (fun acc except -> LocationSet.union (locations_used except) acc)
        (LocationSet.union (locations_used just) (locations_used cons))
        excepts
  | EArray es ->
      List.fold_left
        (fun acc e' -> LocationSet.union acc (locations_used e'))
        LocationSet.empty es
  | ErrorOnEmpty e' -> locations_used e'

let free_variables (def : rule RuleMap.t) : Pos.t ScopeDefMap.t =
<<<<<<< HEAD
  let add_locs (acc : Pos.t ScopeDefMap.t) (locs : Scopelang.Ast.LocationSet.t)
      : Pos.t ScopeDefMap.t =
    Scopelang.Ast.LocationSet.fold
=======
  let add_locs (acc : Pos.t ScopeDefMap.t) (locs : LocationSet.t) :
      Pos.t ScopeDefMap.t =
    LocationSet.fold
>>>>>>> 296760f0
      (fun (loc, loc_pos) acc ->
        ScopeDefMap.add
          (match loc with
          | ScopeVar (v, st) -> ScopeDef.Var (Pos.unmark v, st)
          | SubScopeVar (_, sub_index, sub_var) ->
              ScopeDef.SubScopeVar (Pos.unmark sub_index, Pos.unmark sub_var))
          loc_pos acc)
      locs acc
  in
  RuleMap.fold
    (fun _ rule acc ->
      let locs =
        LocationSet.union
          (locations_used (Bindlib.unbox rule.rule_just))
          (locations_used (Bindlib.unbox rule.rule_cons))
      in
      add_locs acc locs)
    def ScopeDefMap.empty

let make_var ((x, pos) : Var.t Pos.marked) : expr Pos.marked Bindlib.box =
  Bindlib.box_apply (fun v -> (v, pos)) (Bindlib.box_var x)

let make_abs
    (xs : vars)
    (e : expr Pos.marked Bindlib.box)
    (pos_binder : Pos.t)
    (taus : Scopelang.Ast.typ Pos.marked list)
    (pos : Pos.t) : expr Pos.marked Bindlib.box =
  Bindlib.box_apply
    (fun b -> (EAbs ((b, pos_binder), taus), pos))
    (Bindlib.bind_mvar xs e)

let make_app
    (e : expr Pos.marked Bindlib.box)
    (u : expr Pos.marked Bindlib.box list)
    (pos : Pos.t) : expr Pos.marked Bindlib.box =
  Bindlib.box_apply2 (fun e u -> (EApp (e, u), pos)) e (Bindlib.box_list u)

let make_let_in
    (x : Var.t)
    (tau : Scopelang.Ast.typ Pos.marked)
    (e1 : expr Pos.marked Bindlib.box)
    (e2 : expr Pos.marked Bindlib.box) : expr Pos.marked Bindlib.box =
  Bindlib.box_apply2
    (fun e u -> (EApp (e, u), Pos.get_position (Bindlib.unbox e2)))
    (make_abs
       (Array.of_list [ x ])
       e2
       (Pos.get_position (Bindlib.unbox e2))
       [ tau ]
       (Pos.get_position (Bindlib.unbox e2)))
    (Bindlib.box_list [ e1 ])

module VarMap = Map.Make (Var)<|MERGE_RESOLUTION|>--- conflicted
+++ resolved
@@ -34,8 +34,6 @@
 module LabelMap : Map.S with type key = LabelName.t = Map.Make (LabelName)
 module LabelSet : Set.S with type elt = LabelName.t = Set.Make (LabelName)
 
-<<<<<<< HEAD
-=======
 module StateName : Uid.Id with type info = Uid.MarkedString.info =
   Uid.Make (Uid.MarkedString) ()
 
@@ -45,20 +43,13 @@
 module ScopeVarSet : Set.S with type elt = ScopeVar.t = Set.Make (ScopeVar)
 module ScopeVarMap : Map.S with type key = ScopeVar.t = Map.Make (ScopeVar)
 
->>>>>>> 296760f0
 (** Inside a scope, a definition can refer either to a scope def, or a subscope
     def *)
 module ScopeDef = struct
   type t =
-<<<<<<< HEAD
-    | Var of Scopelang.Ast.ScopeVar.t
-    | SubScopeVar of Scopelang.Ast.SubScopeName.t * Scopelang.Ast.ScopeVar.t
-        (** In this case, the [Uid.Var.t] lives inside the context of the
-=======
     | Var of ScopeVar.t * StateName.t option
     | SubScopeVar of Scopelang.Ast.SubScopeName.t * ScopeVar.t
         (** In this case, the [ScopeVar.t] lives inside the context of the
->>>>>>> 296760f0
             subscope's original declaration *)
 
   let compare x y =
@@ -78,12 +69,8 @@
 
   let get_position x =
     match x with
-<<<<<<< HEAD
-    | Var x -> Pos.get_position (Scopelang.Ast.ScopeVar.get_info x)
-=======
     | Var (x, None) -> Pos.get_position (ScopeVar.get_info x)
     | Var (_, Some sx) -> Pos.get_position (StateName.get_info sx)
->>>>>>> 296760f0
     | SubScopeVar (x, _) ->
         Pos.get_position (Scopelang.Ast.SubScopeName.get_info x)
 
@@ -98,16 +85,10 @@
 
   let hash x =
     match x with
-<<<<<<< HEAD
-    | Var v -> Scopelang.Ast.ScopeVar.hash v
-    | SubScopeVar (w, v) ->
-        Scopelang.Ast.SubScopeName.hash w * Scopelang.Ast.ScopeVar.hash v
-=======
     | Var (v, None) -> ScopeVar.hash v
     | Var (v, Some sv) -> Int.logxor (ScopeVar.hash v) (StateName.hash sv)
     | SubScopeVar (w, v) ->
         Int.logxor (Scopelang.Ast.SubScopeName.hash w) (ScopeVar.hash v)
->>>>>>> 296760f0
 end
 
 module ScopeDefMap : Map.S with type key = ScopeDef.t = Map.Make (ScopeDef)
@@ -223,11 +204,7 @@
     rule_id = RuleName.fresh ("always_false", pos);
   }
 
-<<<<<<< HEAD
-type assertion = Scopelang.Ast.expr Pos.marked Bindlib.box
-=======
 type assertion = expr Pos.marked Bindlib.box
->>>>>>> 296760f0
 type variation_typ = Increasing | Decreasing
 type reference_typ = Decree | Law
 
@@ -296,15 +273,9 @@
   | ErrorOnEmpty e' -> locations_used e'
 
 let free_variables (def : rule RuleMap.t) : Pos.t ScopeDefMap.t =
-<<<<<<< HEAD
-  let add_locs (acc : Pos.t ScopeDefMap.t) (locs : Scopelang.Ast.LocationSet.t)
-      : Pos.t ScopeDefMap.t =
-    Scopelang.Ast.LocationSet.fold
-=======
   let add_locs (acc : Pos.t ScopeDefMap.t) (locs : LocationSet.t) :
       Pos.t ScopeDefMap.t =
     LocationSet.fold
->>>>>>> 296760f0
       (fun (loc, loc_pos) acc ->
         ScopeDefMap.add
           (match loc with
