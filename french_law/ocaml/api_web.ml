(* This file is part of the French law library, a collection of functions for computing French taxes
   and benefits derived from Catala programs. Copyright (C) 2021 Inria, contributor: Denis Merigoux
   <denis.merigoux@inria.fr>

   Licensed under the Apache License, Version 2.0 (the "License"); you may not use this file except
   in compliance with the License. You may obtain a copy of the License at

   http://www.apache.org/licenses/LICENSE-2.0

   Unless required by applicable law or agreed to in writing, software distributed under the License
   is distributed on an "AS IS" BASIS, WITHOUT WARRANTIES OR CONDITIONS OF ANY KIND, either express
   or implied. See the License for the specific language governing permissions and limitations under
   the License. *)

module Allocations_familiales = Law_source.Allocations_familiales
module AF = Allocations_familiales
open Runtime
open Js_of_ocaml

class type enfant_entree =
  object
    method id : int Js.readonly_prop

    method remunerationMensuelle : int Js.readonly_prop

    method dateNaissance : Js.date Js.t Js.readonly_prop

    method gardeAlternee : bool Js.t Js.readonly_prop

    method gardeAlterneePartageAllocation : bool Js.t Js.readonly_prop

    method priseEnCharge : Js.js_string Js.t Js.readonly_prop
    (** Expects one of the five:

        - "Effective et permanente"
        - "Garde alternée, allocataire unique"
        - "Garde alternée, partage des allocations"
        - "Confié aux service sociaux, allocation versée à la famille"
        - "Confié aux service sociaux, allocation versée aux services sociaux" *)

    method aDejaOuvertDroitAuxAllocationsFamiliales : bool Js.t Js.readonly_prop

    method beneficieATitrePersonnelAidePersonnelleAuLogement : bool Js.t Js.readonly_prop
  end

class type allocations_familiales_input =
  object
    method currentDate : Js.date Js.t Js.readonly_prop

    method children : enfant_entree Js.t Js.js_array Js.t Js.readonly_prop

    method income : int Js.readonly_prop

    method residence : Js.js_string Js.t Js.readonly_prop

    method personneQuiAssumeLaChargeEffectivePermanenteEstParent : bool Js.t Js.readonly_prop

    method personneQuiAssumeLaChargeEffectivePermanenteRemplitConditionsTitreISecuriteSociale :
      bool Js.t Js.readonly_prop
  end

class type source_position =
  object
    method fileName : Js.js_string Js.t Js.prop

    method startLine : int Js.prop

    method endLine : int Js.prop

    method startColumn : int Js.prop

    method endColumn : int Js.prop

    method lawHeadings : Js.js_string Js.t Js.js_array Js.t Js.prop
  end

class type log_event =
  object
    method eventType : Js.js_string Js.t Js.prop

    method information : Js.js_string Js.t Js.js_array Js.t Js.prop

    method sourcePosition : source_position Js.t Js.optdef Js.prop

    method loggedValue : Js.Unsafe.any Js.prop
  end

let rec embed_to_js (v : runtime_value) : Js.Unsafe.any =
  match v with
  | Unit -> Js.Unsafe.inject Js.undefined
  | Bool b -> Js.Unsafe.inject (Js.bool b)
  | Integer i -> Js.Unsafe.inject (integer_to_int i)
  | Decimal d -> Js.Unsafe.inject (decimal_to_float d)
  | Money m -> Js.Unsafe.inject (money_to_float m)
  | Date d ->
      let date = new%js Js.date_now in
      ignore (date##setUTCFullYear (integer_to_int @@ year_of_date d));
      ignore (date##setUTCMonth (integer_to_int @@ month_number_of_date d));
      ignore (date##setUTCDate (integer_to_int @@ day_of_month_of_date d));
      ignore (date##setUTCHours 0);
      ignore (date##setUTCMinutes 0);
      ignore (date##setUTCSeconds 0);
      ignore (date##setUTCMilliseconds 0);
      Js.Unsafe.inject date
  | Duration d ->
      let days, months, years = duration_to_years_months_days d in
      Js.Unsafe.inject (Js.string (Printf.sprintf "%dD%dM%dY" days months years))
  | Struct (name, fields) ->
      Js.Unsafe.inject
        (object%js
           val mutable structName =
             if List.length name = 1 then Js.Unsafe.inject (Js.string (List.hd name))
             else Js.Unsafe.inject (Js.array (Array.of_list (List.map Js.string name)))

           val mutable structFields =
             Js.Unsafe.inject
               (Js.array
                  (Array.of_list
                     (List.map
                        (fun (name, v) ->
                          object%js
                            val mutable fieldName = Js.Unsafe.inject (Js.string name)

                            val mutable fieldValue = Js.Unsafe.inject (embed_to_js v)
                          end)
                        fields)))
        end)
  | Enum (name, (case, v)) ->
      Js.Unsafe.inject
        (object%js
           val mutable enumName =
             if List.length name = 1 then Js.Unsafe.inject (Js.string (List.hd name))
             else Js.Unsafe.inject (Js.array (Array.of_list (List.map Js.string name)))

           val mutable enumCase = Js.Unsafe.inject (Js.string case)

           val mutable enumPayload = Js.Unsafe.inject (embed_to_js v)
        end)
  | Array vs -> Js.Unsafe.inject (Js.array (Array.map embed_to_js vs))
  | Unembeddable -> Js.Unsafe.inject Js.null

let _ =
  Js.export_all
    (object%js
       method resetLog : (unit -> unit) Js.callback = Js.wrap_callback reset_log

       method retrieveLog : (unit -> log_event Js.t Js.js_array Js.t) Js.callback =
         Js.wrap_callback (fun () ->
             Js.array
               (Array.of_list
                  (List.map
                     (fun evt ->
                       object%js
                         val mutable eventType =
                           Js.string
                             (match evt with
                             | BeginCall _ -> "Begin call"
                             | EndCall _ -> "End call"
                             | VariableDefinition _ -> "Variable definition"
                             | DecisionTaken _ -> "Decision taken")

                         val mutable information =
                           Js.array
                             (Array.of_list
                                (match evt with
                                | BeginCall info | EndCall info | VariableDefinition (info, _) ->
                                    List.map Js.string info
                                | DecisionTaken _ -> []))

                         val mutable loggedValue =
                           match evt with
                           | VariableDefinition (_, v) -> embed_to_js v
                           | EndCall _ | BeginCall _ | DecisionTaken _ ->
                               Js.Unsafe.inject Js.undefined

                         val mutable sourcePosition =
                           match evt with
                           | DecisionTaken pos ->
                               Js.def
                                 (object%js
                                    val mutable fileName = Js.string pos.filename

                                    val mutable startLine = pos.start_line

                                    val mutable endLine = pos.end_line

                                    val mutable startColumn = pos.start_column

                                    val mutable endColumn = pos.end_column

                                    val mutable lawHeadings =
                                      Js.array (Array.of_list (List.map Js.string pos.law_headings))
                                 end)
                           | _ -> Js.undefined
                       end)
                     (retrieve_log ()))))

       method computeAllocationsFamiliales
           : (allocations_familiales_input Js.t -> float) Js.callback =
         Js.wrap_callback (fun input ->
             let result =
               AF.interface_allocations_familiales
                 {
<<<<<<< HEAD
                   AF.personne_charge_effective_permanente_est_parent_in =
                     (fun _ ->
                       Js.to_bool input##.personneQuiAssumeLaChargeEffectivePermanenteEstParent);
                   AF.personne_charge_effective_permanente_remplit_titre_I_in =
                     (fun _ ->
                       Js.to_bool
                         input##.personneQuiAssumeLaChargeEffectivePermanenteRemplitConditionsTitreISecuriteSociale);
                   AF.date_courante_in =
                     (fun _ ->
                       date_of_numbers
                         input##.currentDate##getUTCFullYear
                         input##.currentDate##getUTCMonth
                         input##.currentDate##getUTCDate);
                   AF.enfants_in =
                     (fun _ ->
                       Array.map
                         (fun (child : enfant_entree Js.t) ->
                           {
                             AF.d_beneficie_titre_personnel_aide_personnelle_logement =
                               Js.to_bool child##.beneficieATitrePersonnelAidePersonnelleAuLogement;
                             AF.d_a_deja_ouvert_droit_aux_allocations_familiales =
                               Js.to_bool child##.aDejaOuvertDroitAuxAllocationsFamiliales;
                             AF.d_identifiant = integer_of_int child##.id;
                             AF.d_date_de_naissance =
                               date_of_numbers
                                 child##.dateNaissance##getUTCFullYear
                                 child##.dateNaissance##getUTCMonth
                                 child##.dateNaissance##getUTCDate;
                             AF.d_prise_en_charge =
                               (match Js.to_string child##.priseEnCharge with
                               | "Effective et permanente" -> EffectiveEtPermanente ()
                               | "Garde alternée, allocataire unique" ->
                                   GardeAlterneeAllocataireUnique ()
                               | "Garde alternée, partage des allocations" ->
                                   GardeAlterneePartageAllocations ()
                               | "Confié aux service sociaux, allocation versée à la famille" ->
                                   ServicesSociauxAllocationVerseeALaFamille ()
                               | "Confié aux service sociaux, allocation versée aux services \
                                  sociaux" ->
                                   ServicesSociauxAllocationVerseeAuxServicesSociaux ()
                               | _ -> failwith "Unknown prise en charge");
                             AF.d_remuneration_mensuelle =
                               money_of_units_int child##.remunerationMensuelle;
                           })
                         (Js.to_array input##.children));
                   AF.enfants_a_charge_in = no_input;
                   AF.ressources_menage_in = (fun _ -> money_of_units_int input##.income);
                   AF.residence_in =
                     (fun _ ->
                       match Js.to_string input##.residence with
                       | "Métropole" -> AF.Metropole ()
                       | "Guyane" -> AF.Guyane ()
                       | "Guadeloupe" -> AF.Guadeloupe ()
                       | "Martinique" -> AF.Martinique ()
                       | "La Réunion" -> AF.LaReunion ()
                       | "Saint Barthélemy" -> AF.SaintBarthelemy ()
                       | "Saint Pierre et Miquelon" -> AF.SaintPierreEtMiquelon ()
                       | "Saint Martin" -> AF.SaintMartin ()
                       | "Mayotte" -> AF.Mayotte ()
                       | _ -> failwith "unknown collectivite!");
                   AF.montant_verse_in = no_input;
                   AF.avait_enfant_a_charge_avant_1er_janvier_2012_in =
                     (fun _ -> Js.to_bool input##.avaitEnfantAChargeAvant1erJanvier2012);
=======
                   AF.i_personne_charge_effective_permanente_est_parent_in =
                     Js.to_bool input##.personneQuiAssumeLaChargeEffectivePermanenteEstParent;
                   AF.i_personne_charge_effective_permanente_remplit_titre_I_in =
                     Js.to_bool
                       input##.personneQuiAssumeLaChargeEffectivePermanenteRemplitConditionsTitreISecuriteSociale;
                   AF.i_date_courante_in =
                     date_of_numbers
                       input##.currentDate##getUTCFullYear
                       input##.currentDate##getUTCMonth
                       input##.currentDate##getUTCDate;
                   AF.i_enfants_in =
                     Array.map
                       (fun (child : enfant_entree Js.t) ->
                         {
                           AF.d_a_deja_ouvert_droit_aux_allocations_familiales =
                             Js.to_bool child##.aDejaOuvertDroitAuxAllocationsFamiliales;
                           AF.d_identifiant = integer_of_int child##.id;
                           AF.d_date_de_naissance =
                             date_of_numbers
                               child##.dateNaissance##getUTCFullYear
                               child##.dateNaissance##getUTCMonth
                               child##.dateNaissance##getUTCDate;
                           AF.d_prise_en_charge =
                             (match Js.to_string child##.priseEnCharge with
                             | "Effective et permanente" -> EffectiveEtPermanente ()
                             | "Garde alternée, allocataire unique" ->
                                 GardeAlterneeAllocataireUnique ()
                             | "Garde alternée, partage des allocations" ->
                                 GardeAlterneePartageAllocations ()
                             | "Confié aux service sociaux, allocation versée à la famille" ->
                                 ServicesSociauxAllocationVerseeALaFamille ()
                             | "Confié aux service sociaux, allocation versée aux services sociaux"
                               ->
                                 ServicesSociauxAllocationVerseeAuxServicesSociaux ()
                             | _ -> failwith "Unknown prise en charge");
                           AF.d_remuneration_mensuelle =
                             money_of_units_int child##.remunerationMensuelle;
                         })
                       (Js.to_array input##.children);
                   AF.i_ressources_menage_in = money_of_units_int input##.income;
                   AF.i_residence_in =
                     (match Js.to_string input##.residence with
                     | "Métropole" -> AF.Metropole ()
                     | "Guyane" -> AF.Guyane ()
                     | "Guadeloupe" -> AF.Guadeloupe ()
                     | "Martinique" -> AF.Martinique ()
                     | "La Réunion" -> AF.LaReunion ()
                     | "Saint Barthélemy" -> AF.SaintBarthelemy ()
                     | "Saint Pierre et Miquelon" -> AF.SaintPierreEtMiquelon ()
                     | "Saint Martin" -> AF.SaintMartin ()
                     | "Mayotte" -> AF.Mayotte ()
                     | _ -> failwith "unknown collectivite!");
                   AF.i_avait_enfant_a_charge_avant_1er_janvier_2012_in =
                     Js.to_bool input##.avaitEnfantAChargeAvant1erJanvier2012;
>>>>>>> d301e0f4
                 }
             in
             money_to_float result.AF.i_montant_verse_out)
    end)<|MERGE_RESOLUTION|>--- conflicted
+++ resolved
@@ -39,8 +39,6 @@
         - "Confié aux service sociaux, allocation versée aux services sociaux" *)
 
     method aDejaOuvertDroitAuxAllocationsFamiliales : bool Js.t Js.readonly_prop
-
-    method beneficieATitrePersonnelAidePersonnelleAuLogement : bool Js.t Js.readonly_prop
   end
 
 class type allocations_familiales_input =
@@ -201,71 +199,6 @@
              let result =
                AF.interface_allocations_familiales
                  {
-<<<<<<< HEAD
-                   AF.personne_charge_effective_permanente_est_parent_in =
-                     (fun _ ->
-                       Js.to_bool input##.personneQuiAssumeLaChargeEffectivePermanenteEstParent);
-                   AF.personne_charge_effective_permanente_remplit_titre_I_in =
-                     (fun _ ->
-                       Js.to_bool
-                         input##.personneQuiAssumeLaChargeEffectivePermanenteRemplitConditionsTitreISecuriteSociale);
-                   AF.date_courante_in =
-                     (fun _ ->
-                       date_of_numbers
-                         input##.currentDate##getUTCFullYear
-                         input##.currentDate##getUTCMonth
-                         input##.currentDate##getUTCDate);
-                   AF.enfants_in =
-                     (fun _ ->
-                       Array.map
-                         (fun (child : enfant_entree Js.t) ->
-                           {
-                             AF.d_beneficie_titre_personnel_aide_personnelle_logement =
-                               Js.to_bool child##.beneficieATitrePersonnelAidePersonnelleAuLogement;
-                             AF.d_a_deja_ouvert_droit_aux_allocations_familiales =
-                               Js.to_bool child##.aDejaOuvertDroitAuxAllocationsFamiliales;
-                             AF.d_identifiant = integer_of_int child##.id;
-                             AF.d_date_de_naissance =
-                               date_of_numbers
-                                 child##.dateNaissance##getUTCFullYear
-                                 child##.dateNaissance##getUTCMonth
-                                 child##.dateNaissance##getUTCDate;
-                             AF.d_prise_en_charge =
-                               (match Js.to_string child##.priseEnCharge with
-                               | "Effective et permanente" -> EffectiveEtPermanente ()
-                               | "Garde alternée, allocataire unique" ->
-                                   GardeAlterneeAllocataireUnique ()
-                               | "Garde alternée, partage des allocations" ->
-                                   GardeAlterneePartageAllocations ()
-                               | "Confié aux service sociaux, allocation versée à la famille" ->
-                                   ServicesSociauxAllocationVerseeALaFamille ()
-                               | "Confié aux service sociaux, allocation versée aux services \
-                                  sociaux" ->
-                                   ServicesSociauxAllocationVerseeAuxServicesSociaux ()
-                               | _ -> failwith "Unknown prise en charge");
-                             AF.d_remuneration_mensuelle =
-                               money_of_units_int child##.remunerationMensuelle;
-                           })
-                         (Js.to_array input##.children));
-                   AF.enfants_a_charge_in = no_input;
-                   AF.ressources_menage_in = (fun _ -> money_of_units_int input##.income);
-                   AF.residence_in =
-                     (fun _ ->
-                       match Js.to_string input##.residence with
-                       | "Métropole" -> AF.Metropole ()
-                       | "Guyane" -> AF.Guyane ()
-                       | "Guadeloupe" -> AF.Guadeloupe ()
-                       | "Martinique" -> AF.Martinique ()
-                       | "La Réunion" -> AF.LaReunion ()
-                       | "Saint Barthélemy" -> AF.SaintBarthelemy ()
-                       | "Saint Pierre et Miquelon" -> AF.SaintPierreEtMiquelon ()
-                       | "Saint Martin" -> AF.SaintMartin ()
-                       | "Mayotte" -> AF.Mayotte ()
-                       | _ -> failwith "unknown collectivite!");
-                   AF.montant_verse_in = no_input;
-                   AF.avait_enfant_a_charge_avant_1er_janvier_2012_in =
-                     (fun _ -> Js.to_bool input##.avaitEnfantAChargeAvant1erJanvier2012);
-=======
                    AF.i_personne_charge_effective_permanente_est_parent_in =
                      Js.to_bool input##.personneQuiAssumeLaChargeEffectivePermanenteEstParent;
                    AF.i_personne_charge_effective_permanente_remplit_titre_I_in =
@@ -320,7 +253,6 @@
                      | _ -> failwith "unknown collectivite!");
                    AF.i_avait_enfant_a_charge_avant_1er_janvier_2012_in =
                      Js.to_bool input##.avaitEnfantAChargeAvant1erJanvier2012;
->>>>>>> d301e0f4
                  }
              in
              money_to_float result.AF.i_montant_verse_out)
