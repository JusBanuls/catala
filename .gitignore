_build/
_opam/
dune-workspace*
result
*.install
*.spellok
*.catala*.errors
compiler/**/.merlin
legifrance_oauth*
*.html
.vscode/
<<<<<<< HEAD
.DS_Store
=======
.ninja_*
node_modules/

build.ninja
>>>>>>> 60b98783
<|MERGE_RESOLUTION|>--- conflicted
+++ resolved
@@ -9,11 +9,6 @@
 legifrance_oauth*
 *.html
 .vscode/
-<<<<<<< HEAD
-.DS_Store
-=======
 .ninja_*
 node_modules/
-
 build.ninja
->>>>>>> 60b98783
