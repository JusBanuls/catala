# Arrêté du 27 septembre 2019 relatif au calcul des aides personnelles au logement et de la prime de déménagement

## Chapitre II : Dispositions applicables aux ressources

### Article 3 | LEGIARTI000039160731

L'abattement forfaitaire prévu par l'article R. 822-7 du même code est fixé à 95 euros.

```catala
champ d'application RessourcesAidePersonnelleLogement:
  définition montant_forfaitaire_r_822_7 égal à 95€

```

### Article 4 | LEGIARTI000039160733

L'abattement forfaitaire prévu par l'article R. 822-8 du même code est fixé à 2 589 euros.

```catala
champ d'application RessourcesAidePersonnelleLogement:
  définition montant_forfaitaire_r_822_8 égal à 2 589€
```

### Article 6 | LEGIARTI000045011471

Pour l'application de l'article D. 822-21 du même code, le montant forfaitaire auquel sont réputées égales les ressources du bénéficiaire et, le cas échéant, de son conjoint, est fixé à 7 800 euros pour la location et à 6 000 euros pour la résidence en logement-foyer.

Toutefois, lorsque le demandeur est titulaire d'une bourse de l'enseignement supérieur qui n'est pas assujettie à l'impôt sur le revenu, le montant forfaitaire de ressources est fixé à 6 300 euros pour la location et à 4 900 euros pour la résidence en logement-foyer.

```catala
# Pas pertinent pour le calcul des APL, renvoie à D822-21 qui n'a pas été traité.
```

## Chapitre III : Calcul des aides personnelles au logement en secteur locatif

### Article 7 | LEGIARTI000044137432

Les plafonds de loyers visés au 2° de l'article D. 823-16 du même code sont fixés comme suit (en euros) :

Zone | Personne seule	| Couple sans personne à charge	| Personne seule ou couple    | Par personne à
                                                      | ayant une personne à charge | charge supplémentaire
-----------------------------------------------------------------------------------------------------------
I	   | 298,07	        | 359,49                        | 406,30	                    | 58,95
II   | 259,78         | 317,97                        | 357,80                      | 52,08
III	 | 243,48         | 295,15                        | 330,94                      | 47,43

Nota: Conformément au I de l’article 3 de l’arrêté du 23 septembre 2021, ces dispositions sont applicables pour les prestations dues à compter du 1er octobre 2021.

```catala-metadata
déclaration énumération SituationFamilialeCalculAPL:
  -- PersonneSeule
  -- Couple
```

```catala
champ d'application CalculAidePersonnelleLogement
  sous condition date_courante >=@ |2021-10-01|:

  définition situation_familiale_calcul_apl égal à
    selon situation_familiale sous forme
    -- Célibataire: PersonneSeule
    -- Mariés: Couple
    -- Pacsés: Couple
    -- Concubins: Couple
    -- CélibataireSéparéDeFait: PersonneSeule
    -- ConcubinageDontSéparéDeFait: Couple

  # Colonne 1
  étiquette base définition plafond_loyer_d823_16_2 sous condition
    (situation_familiale_calcul_apl sous forme PersonneSeule) et
    nombre_personnes_à_charge = 0
  conséquence égal à
    selon zone sous forme
    -- Zone1: 298,07€
    -- Zone2: 259,78€
    -- Zone3: 243,48€

  # Colonne 2
  étiquette base définition plafond_loyer_d823_16_2 sous condition
    (situation_familiale_calcul_apl sous forme Couple) et
    nombre_personnes_à_charge = 0
  conséquence égal à
    selon zone sous forme
    --Zone1: 359,49€
    --Zone2: 317,97€
    --Zone3: 295,15€

  # Colonnes 3 et 4
  étiquette base définition plafond_loyer_d823_16_2 sous condition
    nombre_personnes_à_charge >= 1
  conséquence égal à
    selon zone sous forme
    --Zone1:
      406,30€ +€ 58,95€ *€ (entier_vers_décimal de (nombre_personnes_à_charge - 1))
    --Zone2:
      357,80€ +€ 52,08€ *€ (entier_vers_décimal de (nombre_personnes_à_charge - 1))
    --Zone3:
      330,94€ +€ 47,43€ *€ (entier_vers_décimal de (nombre_personnes_à_charge - 1))

```

### Article 8 | LEGIARTI000044137429

Dans le cas où le logement occupé est une chambre, les plafonds
de loyers visés au 2° de l'article D. 823-16 du même code sont
fixés comme suit, quelle que soit la taille de la famille (en euros) :

- 90 % des loyers plafonds de location pour une personne isolée ;
- 75 % des loyers plafonds de location pour une personne isolée,
dans le cas des personnes âgées ou handicapées adultes hébergées
à titre onéreux chez des particuliers.

On obtient les loyers plafonds suivants (en euros) :

MONTANTS DES LOYERS PLAFONDS CHAMBRE EN APL ET EN AL
(arrondis au centime d'euro le plus proche)

Bénéficiaires	               |   Zones	 |   Montants

Cas général	                 |   I	     |   268,26
                             |   II	     |   233,80
                             |   III     |   219,13

Cas des personnes âgées      |   I       |   223,55
ou handicapées adultes       |   II      |   194,84
hébergées à titre onéreux    |   III     |   182,61
chez des particuliers

NOTA :

Conformément au I de l’article 3 de l’arrêté du 23 septembre 2021,
ces dispositions sont applicables pour les prestations dues à
compter du 1er octobre 2021.

```catala
champ d'application CalculAidePersonnelleLogement
  sous condition
    date_courante >=@ |2021-10-01| et
    logement_est_chambre:

  étiquette chambre exception base
  définition plafond_loyer_d823_16_2 égal à
    selon zone sous forme
    -- Zone1: 268,26€
    -- Zone2: 233,80€
    -- Zone3: 219,13€

  exception chambre définition plafond_loyer_d823_16_2 sous condition
    personnes_âgées_ou_handicapées_adultes_hébergées_à_titre_onéreux_chez_des_particuliers
  conséquence égal à
    selon zone sous forme
    -- Zone1: 223,55€
    -- Zone2: 194,84€
    -- Zone3: 182,61€

```

### Article 9 | LEGIARTI000044137426

Les montants forfaitaires au titre des charges visés au 3° de
l'article D. 823-16 du même code sont fixés comme suit (en euros) :


Désignation	             |   Toutes zones

Bénéficiaire isolé ou    |      54,22
couple sans personne
à charge

Par personne             |      12,29
supplémentaire
à charge

NOTA :

Conformément au I de l’article 3 de l’arrêté du 23 septembre 2021,
ces dispositions sont applicables pour les prestations dues à compter
du 1er octobre 2021.

```catala
champ d'application CalculAidePersonnelleLogement
  sous condition date_courante >=@ |2021-10-01|:
  définition montant_forfaitaire_charges égal à
    54,22€ +€ 12,29€ *€ (entier_vers_décimal de nombre_personnes_à_charge)

```

### Article 10 | LEGIARTI000039160745

Les coefficients appliqués au plafond de loyer prévu par l'article
D. 823-16 du même code, permettant de déterminer les premier et second
plafonds de loyer mentionnés au même article, sont établis selon le tableau
comme suit :


ZONE          | PREMIER PLAFOND DE LOYER |   SECOND PLAFOND DE LOYER

I	            |           3,4	           |               4
II            |           2,5	           |               3,1
III	          |           2,5	           |               3,1

```catala
champ d'application CalculAidePersonnelleLogement:
  définition plafond_dégressivité_d823_16 égal à
    selon zone sous forme
    -- Zone1: plafond_loyer_d823_16_2 *€ 3,4
    -- Zone2: plafond_loyer_d823_16_2 *€ 2,5
    -- Zone3: plafond_loyer_d823_16_2 *€ 2,5

  définition plafond_suppression_d823_16 égal à
    selon zone sous forme
    -- Zone1: plafond_loyer_d823_16_2 *€ 4,0
    -- Zone2: plafond_loyer_d823_16_2 *€ 3,1
    -- Zone3: plafond_loyer_d823_16_2 *€ 3,1
```


### Article 11 | LEGIARTI000039160747

Le montant de minoration forfaitaire prévu au 9e alinéa de l'article D. 823-16
du même code est fixé à 5 euros.

```catala
champ d'application CalculAidePersonnelleLogement:
  définition montant_forfaitaire_d823_16 égal à 5 €
```

### Article 12 | LEGIARTI000039160749

Le seuil de versement prévu au dernier alinéa de l'article D. 823-16 du même code,
avant application de la contribution pour le remboursement de la dette sociale,
est fixé à 10 euros pour les allocations de logement et à 0 euro pour l'aide
personnalisée au logement.

```catala
champ d'application CalculAidePersonnelleLogement:
  définition montant_minimal_aide égal à
    selon type_aide sous forme
    -- AidePersonnaliséeLogement: 0 €
    -- AllocationLogementFamiliale: 10 €
    -- AllocationLogementSociale: 10 €
```

### Article 13 | LEGIARTI000044137423

La participation minimale P0 définie au 2° de l'article D. 823-17 du même code est
égale à la plus élevée des deux valeurs suivantes : 8,5 % de la somme du loyer éligible
défini au 2° de l'article D. 823-16 du même code et du forfait charge ou 35,39 euros.

```catala
champ d'application CalculAidePersonnelleLogement
  sous condition date_courante >=@ |2021-10-01|:
  définition participation_minimale égal à
    si loyer_éligible *€ 8,5% >=€ 35,39 € alors
      loyer_éligible *€ 8,5%
    sinon
      35,39 €
```

NOTA :

Conformément au I de l’article 3 de l’arrêté du 23 septembre 2021, ces dispositions
sont applicables pour les prestations dues à compter du 1er octobre 2021.

### Article 14 | LEGIARTI000044137420

Pour l'application de l'article D. 823-17 du même code, le taux de participation
personnelle Tp du ménage, exprimé en pourcentage, est calculé selon la formule suivante :

Tp = TF + TL

dans laquelle :

1° TF représente un taux fonction de la taille de la famille donné par le tableau suivant :

VALEURS DE TF
Bénéficiaires                                         |     TF
Isolé	                                                |   2,83%
Couple sans personne à charge	                        |   3,15%
Personne seule ou couple ayant une personne à charge	|   2,70%
2 enfants ou 2 personnes                              | 	2,38%
3 enfants ou 3 personnes                              | 	2,01%
4 enfants ou 4 personnes                              | 	1,85%
5 enfants ou 5 personnes                              | 	1,79%
6 enfants ou 6 personnes                              | 	1,73%
Majoration par personne à charge	                    |   -0,06%

```catala
# TODO juridique: rechercher si la distinction enfants/personnes est juste
# un artefact de rédaction ou s'il y a vraiment une différence de calcul dans
# le cas où e.g. il y a 3 enfants + 2 adultes à charges : doit on prendre 1,79%
# ou 2,01%.
# TODO juridique: que se passe-t-il quand il y a 29 personnes à charge et que
# le taux devient négatif?
champ d'application CalculAidePersonnelleLogement
  sous condition date_courante >=@ |2021-10-01|:
  définition taux_composition_familiale égal à
    si nombre_personnes_à_charge = 0 alors
      selon situation_familiale_calcul_apl sous forme
      -- PersonneSeule: 2,83%
      -- Couple: 3,15%
    sinon (si nombre_personnes_à_charge = 1 alors
      2,70%
    sinon (si nombre_personnes_à_charge = 2 alors
      2,38%
    sinon (si nombre_personnes_à_charge = 3 alors
      2,01%
    sinon (si nombre_personnes_à_charge = 4 alors
      1,85%
    sinon (si nombre_personnes_à_charge = 5 alors
      1,79%
    sinon (si nombre_personnes_à_charge = 6 alors
      1,73%
    sinon
      (1,73% -. (0,06% *. (entier_vers_décimal de (nombre_personnes_à_charge - 6))))
    ))))))
# TODO informatique: corriger le parseur pour éviter d'avoir à mettre
# toutes ces parenthèses.
```

2° TL représente un taux complémentaire fixé ci-dessous en fonction de la valeur du rapport
RL entre le loyer retenu dans la limite du plafond L et un loyer de référence LR : RL = L / LR .

RL est exprimé en pourcentage et arrondi à la deuxième décimale.

```catala
champ d'application CalculAidePersonnelleLogement
  sous condition date_courante >=@ |2021-10-01|:
  définition rapport_loyers égal à
  # TODO informatique: faire l'arrondi
    loyer_éligible /€ loyer_référence
```

Pour la détermination de TL , les taux progressifs et les tranches successives de RL mentionnés
au 3° de l'article D. 823-17 du même code sont fixés comme suit :
- 0 % pour la tranche de RL inférieure à 45 % ;
- 0,45 % pour la tranche de RL entre 45 % et 75 % ;
- 0,68 % pour la tranche de RL supérieure à 75 %.

TL est exprimé en pourcentage et arrondi à la troisième décimale.
Le tableau suivant traduit cette formule :

Si RL<45 %    | 	Si 45% < RL < 75%	  |   Si RL >75 %
TL=0 %        |	TL=0,45 %*(RL-45%)    |	TL=0,45 %*30 %+0,68 %*(RL-75%)

```catala
champ d'application CalculAidePersonnelleLogement
  sous condition date_courante >=@ |2021-10-01|:
  # Ici on choisit de mettre des >= pour inclure le résultat sur la crête
  # dans la case de droite ; nous avons bien vérifié que sur la crête le
  # résultat est le même à gauche et à droite.
  définition taux_loyer_éligible égal à
    si rapport_loyers <. 45% alors 0% sinon (
    si rapport_loyers >=. 45% et rapport_loyers <. 75% alors
      0,45% *. (rapport_loyers -. 0,45%)
    sinon (si rapport_loyers >=. 75% alors
      0,45% *. 30% +. 0,68% *. (rapport_loyers -. 75%)
    sinon 0,0))
```

Le loyer de référence LR est défini selon le tableau suivant (en euros) :

Composition du ménage	                                  |     Montant
Bénéficiaire isolé	                                    |     259,78
Couple sans personne à charge	                          |     317,97
Personne seule ou couple ayant une personne à charge	  |     357,80
Majoration par personne à charge	                      |     52,08

```catala
champ d'application CalculAidePersonnelleLogement
  sous condition date_courante >=@ |2021-10-01|:
  définition loyer_référence égal à
    si nombre_personnes_à_charge = 0 alors
      selon situation_familiale_calcul_apl sous forme
      -- PersonneSeule: 259,79€
      -- Couple: 317,97€
    sinon (357,80€ +€
      (52,08€ *€ (entier_vers_décimal de (nombre_personnes_à_charge - 1))))
```

NOTA :
Conformément au I de l’article 3 de l’arrêté du 23 septembre 2021, ces dispositions
sont applicables pour les prestations dues à compter du 1er octobre 2021.

### Article 15 | LEGIARTI000045011468

Pour l'application du 5° de l'article D. 823-17 du même code, le forfait " R0 " est fixé selon
le tableau suivant (en euros) :

Composition du foyer	                      |     MONTANT  (en euros)
Personne seule sans personne à charge	      |     4 683
Couple sans personne à charge	              |     6 709
Personne seule ou couple ayant :
    -une personne à charge	                |     8 002
    -deux personnes à charge	              |     8 182
    -trois personnes à charge	              |     8 495
    -quatre personnes à charge	            |     8 811
    -cinq personnes à charge	              |     9 124
    -six personnes à charge                 |     9 439
    -par personne à charge supplémentaire	  |      311

```catala
champ d'application CalculAidePersonnelleLogement
  sous condition date_courante >=@ |2021-10-01|:
  définition abattement_forfaitaire_d823_17 égal à
    si nombre_personnes_à_charge = 0 alors
      selon situation_familiale_calcul_apl sous forme
      -- PersonneSeule: 4 683 €
      -- Couple: 6709 €
    sinon (si nombre_personnes_à_charge = 1 alors
      8 002 €
    sinon (si nombre_personnes_à_charge = 2 alors
      8 192 €
    sinon (si nombre_personnes_à_charge = 3 alors
      8 495 €
    sinon (si nombre_personnes_à_charge = 4 alors
      8 811 €
    sinon (si nombre_personnes_à_charge = 5 alors
      9 124 €
    sinon (si nombre_personnes_à_charge = 6 alors
      9 439 €
    sinon
      ( 9 439€ +€ (311 € *€ (entier_vers_décimal de (nombre_personnes_à_charge - 6))))
    ))))))
```

NOTA :
Conformément à l’article 2 de l’arrêté du 20 décembre 2021 (NOR : LOGL2134477A),
ces dispositions sont applicables pour les prestations dues à compter du 1er janvier 2022.

### Article 16 | LEGIARTI000044137417

Dans le cas des colocataires prévus à l'article D. 823-18 du même code :

1° Les plafonds de loyers sont fixés à 75 % des plafonds de loyers définis au 2° de l'article
D. 823-16 du même code et fixés à l'article 7.

Les montants obtenus par l'application de ces pourcentages sont arrondis au centime d'euro le plus proche.
On obtient les loyers plafonds suivants (en euros) :

Zone	                                |     I     |     II    |    III

Personne seule	                      |   223,55  |   194,84	|   182,61

Couple sans personne à charge	        |   269,62  |   238,48	|   221,36

Personne seule ou couple ayant une
personne à charge	                    |   304,73	|   268,35	|   248,21

Par personne à
charge supplémentaire                 |   44,21   |   39,06   |   35,57

```catala
champ d'application CalculAidePersonnelleLogement
  sous condition date_courante >=@ |2021-10-01| et colocation:

  # Ici l'exception est rapportée au cas de base puisqu'on suppose
  # qu'on ne peut pas être en colocation dans un logement constitué
  # d'une seule chambre.

  exception base définition plafond_loyer_d823_16_2 sous condition
    (situation_familiale_calcul_apl sous forme PersonneSeule) et
    nombre_personnes_à_charge = 0
  conséquence égal à
    selon zone sous forme
    -- Zone1: 223,55€
    -- Zone2: 194,84€
    -- Zone3: 182,61€

  exception base définition plafond_loyer_d823_16_2 sous condition
    (situation_familiale_calcul_apl sous forme Couple) et
    nombre_personnes_à_charge = 0
  conséquence égal à
    selon zone sous forme
    --Zone1: 269,62€
    --Zone2: 238,48€
    --Zone3: 221,36€

  exception base définition plafond_loyer_d823_16_2 sous condition
    nombre_personnes_à_charge >= 1
  conséquence égal à
    selon zone sous forme
    --Zone1:
      304,73€ +€ 44,21€ *€ (entier_vers_décimal de (nombre_personnes_à_charge - 1))
    --Zone2:
      268,35€ +€ 39,06€ *€ (entier_vers_décimal de (nombre_personnes_à_charge - 1))
    --Zone3:
      248,21€ +€ 35,57€ *€ (entier_vers_décimal de (nombre_personnes_à_charge - 1))
```

2° Le montant forfaitaire au titre des charges est fixé comme suit (en euros) :

Composition du foyer	           |       Montant
Bénéficiaire isolé               |       27,10
Couple sans personne à charge	   |       54,22
Majoration par personne à charge |       12,29

```catala
champ d'application CalculAidePersonnelleLogement
  sous condition date_courante >=@ |2021-10-01| et colocation:
  définition montant_forfaitaire_charges égal à
    (selon situation_familiale_calcul_apl sous forme
    -- PersonneSeule: 27,10€
    -- Couple: 54,22€) +€
    12,29€ *€ (entier_vers_décimal de nombre_personnes_à_charge)
```

NOTA :
Conformément au I de l’article 3 de l’arrêté du 23 septembre 2021, ces dispositions
sont applicables pour les prestations dues à compter du 1er octobre 2021.

### Article 17 | LEGIARTI000039160759

Pour l'application du 3° de l'article D. 832-10 du même code, les mensualités plafonds pour
les logements occupés par leur propriétaire, et financés par les prêts mentionnés au 1° de
l'article R. 832-5 du même code sont fixées, comme suit compte tenu de la date de signature
du contrat de prêt figurant sur le certificat daté prévu au 1° du I de l'article D. 832-12 du même code :

1° Lorsque la date de signature du contrat de prêt est intervenue après le 30 juin 1992

a) Logements neufs construits ou acquis par l'accédant à la propriété (en francs) :

DÉSIGNATION	                                                |   ZONE I	  |   ZONE II	  |   ZONE III
Bénéficiaire isolé	                                        |   2 085	    |   1 860     |   1 736
Couple sans personne à charge	                              |   2 515     |   2 239     |   2 082
Bénéficiaire isolé ou couple ayant une personne à charge	  |   2 945	    |   2 618     |   2 428
Par personne supplémentaire à charge	                      |    430	    |    379      |    346

b) Logements agrandis ou aménagés à partir de locaux non destinés à l'habitation ou acquis et améliorés (en francs) :

DÉSIGNATION	                                                |   ZONE I	  |   ZONE II	  |   ZONE III
Bénéficiaire isolé	                                        |   1 678	    |   1 469     |   1 397
Couple sans personne à charge	                              |   2 025     |   1 801     |   1 676
Bénéficiaire isolé ou couple ayant une personne à charge	  |   2 372	    |   2 106     |   1 955
Par personne supplémentaire à charge	                      |    374	    |    305      |    279

2° Lorsque la date de signature du contrat de prêt est intervenue après le 27 novembre 1994 :

a) Logements neufs construits ou acquis par l'accédant à la propriété (en francs) :

DÉSIGNATION	                                                |   ZONE I	  |   ZONE II	  |   ZONE III
Bénéficiaire isolé	                                        |   1 840	    |   1 642     |   1 532
Couple sans personne à charge	                              |   2 220     |   1 977     |   1 837
Bénéficiaire isolé ou couple ayant une personne à charge	  |   2 600	    |   2 312     |   2 142
Par personne supplémentaire à charge	                      |    380	    |    335      |    305

b) Logements agrandis ou aménagés à partir de locaux non destinés à l'habitation ou logements existants
acquis et améliorés (en francs) :

DÉSIGNATION	                                                |   ZONE I	  |   ZONE II	  |   ZONE III
Bénéficiaire isolé	                                        |   1 481	    |   1 320     |   1 233
Couple sans personne à charge	                              |   1 787     |   1 589     |   1 479
Bénéficiaire isolé ou couple ayant une personne à charge	  |   2 093	    |   1 858     |   1 725
Par personne supplémentaire à charge	                      |    306	    |    269      |    246

<<<<<<< HEAD
### Article 18 | LEGIARTI000042378436

Pour l'application du 3° de l'article D. 832-10, les mensualités plafonds pour les logements occupés 
par leur propriétaire, et financés par les prêts mentionnés au 2° de l'article R. 832-5, sont fixées *
comme suit compte tenu de la date de signature du contrat de prêt figurant sur le certificat daté 
prévu au 1° du I de l'article D. 832-12 :

1° Lorsque la date de signature du contrat de prêt est intervenue après le 30 juin 1992 :

a) Logements neufs construits ou acquis par l'accédant à la propriété (en francs) :

DÉSIGNATION	                                                |   ZONE I	  |   ZONE II	  |   ZONE III
Bénéficiaire isolé	                                        |   2 085	    |   1 860     |   1 736
Couple sans personne à charge	                              |   2 515     |   2 239     |   2 082
Bénéficiaire isolé ou couple ayant une personne à charge	  |   2 945	    |   2 618     |   2 428
Par personne supplémentaire à charge	                      |    430	    |    379      |    346

b) Logements agrandis ou aménagés à partir de locaux non destinés à l'habitation ou logements existants 
acquis et, le cas échéant, améliorés (en francs) :

DÉSIGNATION	                                                |   ZONE I	  |   ZONE II	  |   ZONE III
Bénéficiaire isolé	                                        |   1 678	    |   1 496     |   1 397
Couple sans personne à charge	                              |   2 025     |   2 239     |   2 082
Bénéficiaire isolé ou couple ayant une personne à charge	  |   2 372	    |   2 618     |   2 428
Par personne supplémentaire à charge	                      |    347	    |    379      |    346


=======
>>>>>>> 6c6414d8
## Chapitre VIII : Prime de déménagement

### Article 45 | LEGIARTI000039160713

Le plafond de dépenses ouvrant droit à la prime de déménagement défini
à l'article D. 823-22 du même code s'exprime en pourcentage de la base
mensuelle de calcul des allocations familiales. Il est égal à 240 % pour
les bénéficiaires isolés ou couples ayant trois enfants à charge et est
majoré de 20 % par enfant supplémentaire à charge.

```catala
champ d'application ÉligibilitéPrimeDeDéménagement:
  définition plafond_d823_22 égal à
   base_mensuelle_allocations_familiales.montant *€ 240% +€
   (si
      (nombre pour personne_à_charge dans ménage.personnes_à_charge de
        personne_à_charge sous forme EnfantÀCharge) > 3
    alors
      base_mensuelle_allocations_familiales.montant *€ (entier_vers_décimal de (
      (nombre pour personne_à_charge dans ménage.personnes_à_charge de
      personne_à_charge sous forme EnfantÀCharge) - 3) *. 20%)
    sinon 0€)
```<|MERGE_RESOLUTION|>--- conflicted
+++ resolved
@@ -553,7 +553,6 @@
 Bénéficiaire isolé ou couple ayant une personne à charge	  |   2 093	    |   1 858     |   1 725
 Par personne supplémentaire à charge	                      |    306	    |    269      |    246
 
-<<<<<<< HEAD
 ### Article 18 | LEGIARTI000042378436
 
 Pour l'application du 3° de l'article D. 832-10, les mensualités plafonds pour les logements occupés 
@@ -580,9 +579,488 @@
 Bénéficiaire isolé ou couple ayant une personne à charge	  |   2 372	    |   2 618     |   2 428
 Par personne supplémentaire à charge	                      |    347	    |    379      |    346
 
-
-=======
->>>>>>> 6c6414d8
+c) Logements améliorés par leur propriétaire occupant (en francs) :
+
+DÉSIGNATION	                                                |     TOUTES ZONES
+Bénéficiaire isolé                                          |       	869
+Couple sans personne à charge	                              |         971
+Bénéficiaire isolé ou couple ayant une personne à charge	  |        1 073
+Par personne supplémentaire à charge	                      |         102
+
+2° Lorsque la date de signature du contrat de prêt est intervenue après le 27 novembre 1994 :
+
+a) Logements neufs construits ou acquis par l'accédant à la propriété (en francs) :
+
+DÉSIGNATION	                                                |   ZONE I	  |   ZONE II	  |   ZONE III
+Bénéficiaire isolé	                                        |   1 981     |   1 768     |   1 650
+Couple sans personne à charge	                              |   2 390     |   2 128     |   1 979
+Bénéficiaire isolé ou couple ayant une personne à charge	  |   2 799	    |   2 488     |   2 308
+Par personne supplémentaire à charge	                      |    409	    |    360      |    329
+
+b) Logements agrandis ou aménagés à partir de locaux non destinés à l'habitation ou logements existants 
+acquis et, le cas échéant, améliorés (en francs) :
+
+DÉSIGNATION	                                                |   ZONE I	  |   ZONE II	  |   ZONE III
+Bénéficiaire isolé	                                        |   1 595     |   1 422     |   1 328
+Couple sans personne à charge	                              |   1 925     |   1 712     |   1 593
+Bénéficiaire isolé ou couple ayant une personne à charge	  |   2 255	    |   2 002     |   1 858
+Par personne supplémentaire à charge	                      |    330	    |    290      |    265
+
+3° Lorsque la date de signature du contrat de prêt est intervenue postérieurement au 30 juin 2000 :
+
+a) Logements neufs construits ou acquis par l'accédant à la propriété (en francs) :
+
+DÉSIGNATION	                                                |   ZONE I	  |   ZONE II	  |   ZONE III
+Bénéficiaire isolé	                                        |   2 001     |   1 786     |   1 667
+Couple sans personne à charge	                              |   1 414     |   2 150     |   1 999
+Bénéficiaire isolé ou couple ayant une personne à charge	  |   2 827	    |   2 514     |   2 331
+Par personne supplémentaire à charge	                      |    413	    |    364      |    332
+
+b) Logements agrandis ou aménagés à partir de locaux non destinés à l'habitation ou logements existants 
+acquis et, le cas échéant, améliorés (en francs) :
+
+DÉSIGNATION	                                                |   ZONE I	  |   ZONE II	  |   ZONE III
+Bénéficiaire isolé	                                        |   1 611     |   1 436     |   1 341
+Couple sans personne à charge	                              |   1 944     |   1 729     |   1 609
+Bénéficiaire isolé ou couple ayant une personne à charge	  |   2 277	    |   2 022     |   1 877
+Par personne supplémentaire à charge	                      |    333	    |    293      |    268
+
+4° Lorsque la date de signature du contrat de prêt est intervenue postérieurement au 30 juin 2001 :
+
+a) Logements neufs construits ou acquis par l'accédant à la propriété :
+
+Valeurs en francs du 1er juillet 2001 au 31 décembre 2001
+
+DÉSIGNATION	                                                |   ZONE I	  |   ZONE II	  |   ZONE III
+Bénéficiaire isolé	                                        |   2 025     |   1 807     |   1 687
+Couple sans personne à charge	                              |   2 443     |   2 175     |   2 023
+Bénéficiaire isolé ou couple ayant une personne à charge	  |   2 861	    |   2 543     |   2 359
+Par personne supplémentaire à charge	                      |    418	    |    368      |    336
+
+Valeurs en euros à compter du 1er janvier 2002
+
+DÉSIGNATION	                                                |   ZONE I	  |   ZONE II	  |   ZONE III
+Bénéficiaire isolé	                                        |   308,71    |   275,48    |   257,18
+Couple sans personne à charge	                              |   372,43    |   331,58    |   308,4
+Bénéficiaire isolé ou couple ayant une personne à charge	  |   436,15    |   387,68    |   359,62
+Par personne supplémentaire à charge	                      |    63,72	  |    56,1     |    51,22
+
+b) Logements agrandis ou aménagés à partir de locaux non destinés à l'habitation ou logements existants acquis et, le cas échéant, améliorés :
+
+Valeurs en francs du 1er juillet 2001 au 31 décembre 2001
+
+DÉSIGNATION	                                                |   ZONE I	  |   ZONE II	  |   ZONE III
+Bénéficiaire isolé	                                        |   1 630     |   1 453     |   1 357
+Couple sans personne à charge	                              |   1 967     |   1 750     |   1 628
+Bénéficiaire isolé ou couple ayant une personne à charge	  |   2 304	    |   2 047     |   1 899
+Par personne supplémentaire à charge	                      |    337	    |    297      |    271
+
+Valeurs en euros à compter du 1er janvier 2002
+
+DÉSIGNATION	                                                |   ZONE I	  |   ZONE II	  |   ZONE III
+Bénéficiaire isolé	                                        |   248,49    |   221,51    |   206,87
+Couple sans personne à charge	                              |   299,87    |   266,79    |   248,18
+Bénéficiaire isolé ou couple ayant une personne à charge	  |   351,25    |   312,07    |   289,49
+Par personne supplémentaire à charge	                      |    51,38	  |    45,28    |    41,31
+
+5° Lorsque la date de signature du contrat de prêt est intervenue postérieurement au 30 juin 2002 :
+
+a) Logements neufs construits ou acquis par l'accédant à la propriété (en euros) :
+
+DÉSIGNATION	                                                |   ZONE I	  |   ZONE II	  |   ZONE III
+Bénéficiaire isolé	                                        |   312,41    |   278,79    |   260,27
+Couple sans personne à charge	                              |   376,89    |   335,56    |   312,1
+Bénéficiaire isolé ou couple ayant une personne à charge	  |   441,37    |   392,33    |   363,93
+Par personne supplémentaire à charge	                      |    64,48	  |    56,77    |    51,83
+
+b) Logements agrandis ou aménagés à partir de locaux non destinés à l'habitation ou logements existants 
+acquis et, le cas échéant, améliorés (en euros) :
+
+DÉSIGNATION	                                                |   ZONE I	  |   ZONE II	  |   ZONE III
+Bénéficiaire isolé	                                        |   251,47    |   224,17    |   209,35
+Couple sans personne à charge	                              |   303,47    |   269,99    |   251,16
+Bénéficiaire isolé ou couple ayant une personne à charge	  |   355,47    |   315,81    |   292,97
+Par personne supplémentaire à charge	                      |    52   	  |    45,82    |    41,81
+
+6° Lorsque la date de signature du contrat de prêt est intervenue postérieurement au 30 juin 2003 :
+
+a) Logements neufs construits ou acquis par l'accédant à la propriété (en euros) :
+
+DÉSIGNATION	                                                |   ZONE I	  |   ZONE II	  |   ZONE III
+Bénéficiaire isolé	                                        |   316,16    |   282,14    |   263,39
+Couple sans personne à charge	                              |   381,41    |   339,59    |   315,84
+Bénéficiaire isolé ou couple ayant une personne à charge	  |   446,66    |   397,04    |   368,29
+Par personne supplémentaire à charge	                      |    65,25 	  |    57,45    |    52,45
+
+b) Logements agrandis ou aménagés à partir de locaux non destinés à l'habitation ou logements existants 
+acquis et, le cas échéant, améliorés (en euros) :
+
+DÉSIGNATION	                                                |   ZONE I	  |   ZONE II	  |   ZONE III
+Bénéficiaire isolé	                                        |   254,49    |   226,86    |   211,86
+Couple sans personne à charge	                              |   307,11    |   273,23    |   254,17
+Bénéficiaire isolé ou couple ayant une personne à charge	  |   359,73    |   319,6     |   269,48
+Par personne supplémentaire à charge	                      |    52,62 	  |    46,37    |    42,31
+
+7° Lorsque la date de signature du contrat de prêt est intervenue postérieurement au 31 août 2005 :
+
+a) Logements neufs construits ou acquis par l'accédant à la propriété (en euros) :
+
+DÉSIGNATION	                                                |   ZONE I	  |   ZONE II	  |   ZONE III
+Bénéficiaire isolé	                                        |   321,85    |   287,22    |   268,13
+Couple sans personne à charge	                              |   388,27    |   345,7     |   321,52
+Bénéficiaire isolé ou couple ayant une personne à charge	  |   454,69    |   404,18    |   374,91
+Par personne supplémentaire à charge	                      |    66,42 	  |    58,48    |    53,39
+
+b) Logements agrandis ou aménagés à partir de locaux non destinés à l'habitation ou logements existants 
+acquis et, le cas échéant, améliorés (en euros) :
+
+DÉSIGNATION	                                                |   ZONE I	  |   ZONE II	  |   ZONE III
+Bénéficiaire isolé	                                        |   259,07    |   230,94    |   215,67
+Couple sans personne à charge	                              |   312,64    |   278,14    |   258,74
+Bénéficiaire isolé ou couple ayant une personne à charge	  |   366,21    |   325,34    |   308,81
+Par personne supplémentaire à charge	                      |    53,57 	  |    47,2     |    43,07
+
+8° Lorsque la date de signature du contrat de prêt est intervenue postérieurement au 31 décembre 2006 :
+
+a) Logements neufs construits ou acquis par l'accédant à la propriété (en euros) :
+
+DÉSIGNATION	                                                |   ZONE I	  |   ZONE II	  |   ZONE III
+Bénéficiaire isolé	                                        |   330,26    |   295,26    |   275,64
+Couple sans personne à charge	                              |   399,14    |   355,38    |   330,52
+Bénéficiaire isolé ou couple ayant une personne à charge	  |   467,42    |   415,5     |   385,41
+Par personne supplémentaire à charge	                      |    68,28 	  |    60,12    |    54,88
+
+b) Logements agrandis ou aménagés à partir de locaux non destinés à l'habitation ou logements existants 
+acquis et, le cas échéant, améliorés (en euros) :
+
+DÉSIGNATION	                                                |   ZONE I	  |   ZONE II	  |   ZONE III
+Bénéficiaire isolé	                                        |   266,32    |   237,41    |   221,71
+Couple sans personne à charge	                              |   321,39    |   285,93    |   365,98
+Bénéficiaire isolé ou couple ayant une personne à charge	  |   376,46    |   334,45    |   310,26
+Par personne supplémentaire à charge	                      |    55,07 	  |    48,52    |    44,28
+
+9° Lorsque la date de signature du contrat de prêt est intervenue postérieurement au 31 décembre 2007 :
+
+a) Logements neufs construits ou acquis par l'accédant à la propriété (en euros) :
+
+DÉSIGNATION	                                                |   ZONE I	  |   ZONE II	  |   ZONE III
+Bénéficiaire isolé	                                        |   339,99    |   303,41    |   283,25
+Couple sans personne à charge	                              |   410,16    |   365,19    |   339,64
+Bénéficiaire isolé ou couple ayant une personne à charge	  |   480,32    |   426,97    |   396,05
+Par personne supplémentaire à charge	                      |    70,16 	  |    61,78    |    56,39
+
+b) Logements agrandis ou aménagés à partir de locaux non destinés à l'habitation ou logements existants 
+acquis et, le cas échéant, améliorés (en euros) :
+
+DÉSIGNATION	                                                |   ZONE I	  |   ZONE II	  |   ZONE III
+Bénéficiaire isolé	                                        |   273,67    |   243,96    |   227,83
+Couple sans personne à charge	                              |   330,26    |   293,82    |   273,32
+Bénéficiaire isolé ou couple ayant une personne à charge	  |   386,85    |   343,68    |   318,82
+Par personne supplémentaire à charge	                      |    56,59 	  |    49,86    |    45,5
+
+10° Lorsque la date de signature du contrat de prêt est intervenue postérieurement au 31 décembre 2008 :
+
+a) Logements neufs construits ou acquis par l'accédant à la propriété (en euros) :
+
+DÉSIGNATION	                                                |   ZONE I	  |   ZONE II	  |   ZONE III
+Bénéficiaire isolé	                                        |   350,02    |   312,36    |   291,61
+Couple sans personne à charge	                              |   422,26    |   375,96    |   349,66
+Bénéficiaire isolé ou couple ayant une personne à charge	  |   494,49    |   439,57    |   407,73
+Par personne supplémentaire à charge	                      |    72,23 	  |    63,6     |    58,05
+
+b) Logements agrandis ou aménagés à partir de locaux non destinés à l'habitation ou logements existants 
+acquis et, le cas échéant, améliorés (en euros) :
+
+DÉSIGNATION	                                                |   ZONE I	  |   ZONE II	  |   ZONE III
+Bénéficiaire isolé	                                        |   281,74    |   251,16    |   234,55
+Couple sans personne à charge	                              |     340     |   302,49    |   281,38
+Bénéficiaire isolé ou couple ayant une personne à charge	  |   398,26    |   353,82    |   328,23
+Par personne supplémentaire à charge	                      |    58,26 	  |    51,33    |    46,84
+
+11° Lorsque la date de signature du contrat de prêt est intervenue postérieurement au 31 décembre 2009 :
+
+a) Logements neufs construits ou acquis par l'accédant à la propriété (en euros) :
+
+DÉSIGNATION	                                                |   ZONE I	  |   ZONE II	  |   ZONE III
+Bénéficiaire isolé	                                        |   351,14    |   313,36    |   292,54
+Couple sans personne à charge	                              |   423,61    |   377,16    |   350,78
+Bénéficiaire isolé ou couple ayant une personne à charge	  |   496,07    |   440,98    |   409,03
+Par personne supplémentaire à charge	                      |    72,46 	  |    63,8     |    58,24
+
+b) Logements agrandis ou aménagés à partir de locaux non destinés à l'habitation ou logements existants 
+acquis et, le cas échéant, améliorés (en euros) :
+
+DÉSIGNATION	                                                |   ZONE I	  |   ZONE II	  |   ZONE III
+Bénéficiaire isolé	                                        |   282,64    |   251,96    |   235,3
+Couple sans personne à charge	                              |   341,09    |   303,46    |   282,28
+Bénéficiaire isolé ou couple ayant une personne à charge	  |   399,53    |   354,95    |   329,28
+Par personne supplémentaire à charge	                      |    58,45 	  |    51,49    |    46,99
+
+12° Lorsque la date de signature du contrat de prêt est intervenue postérieurement au 31 décembre 2010 :
+
+a) Logements neufs construits ou acquis par l'accédant à la propriété (en euros) :
+
+DÉSIGNATION	                                                |   ZONE I	  |   ZONE II	  |   ZONE III
+Bénéficiaire isolé	                                        |     355     |   316,81    |   295,76
+Couple sans personne à charge	                              |   428,27    |   381,31    |   354,64
+Bénéficiaire isolé ou couple ayant une personne à charge	  |   501,53    |   445,83    |   413,53
+Par personne supplémentaire à charge	                      |    73,26 	  |    64,5     |    58,88
+
+b) Logements agrandis ou aménagés à partir de locaux non destinés à l'habitation ou logements existants 
+acquis et, le cas échéant, améliorés (en euros) :
+
+DÉSIGNATION	                                                |   ZONE I	  |   ZONE II	  |   ZONE III
+Bénéficiaire isolé	                                        |   285,75    |   254,73    |   237,89
+Couple sans personne à charge	                              |   344,84    |   306,8     |   285,39
+Bénéficiaire isolé ou couple ayant une personne à charge	  |   403,92    |   358,85    |   332,9
+Par personne supplémentaire à charge	                      |    59,09 	  |    52,06    |    47,51
+
+13° Lorsque la date de signature du contrat de prêt est intervenue postérieurement au 31 décembre 2011 :
+
+a) Logements neufs construits ou acquis par l'accédant à la propriété (en euros) :
+
+DÉSIGNATION	                                                |   ZONE I	  |   ZONE II	  |   ZONE III
+Bénéficiaire isolé	                                        |   358,55    |   319,98    |   298,72
+Couple sans personne à charge	                              |   432,55    |   385,12    |   358,19
+Bénéficiaire isolé ou couple ayant une personne à charge	  |   506,55    |   450,29    |   417,67
+Par personne supplémentaire à charge	                      |    73,99 	  |    65,15    |   459,47
+
+b) Logements agrandis ou aménagés à partir de locaux non destinés à l'habitation ou logements existants 
+acquis et, le cas échéant, améliorés (en euros) :
+
+DÉSIGNATION	                                                |   ZONE I	  |   ZONE II	  |   ZONE III
+Bénéficiaire isolé	                                        |   288,61    |   257,28    |   240,27
+Couple sans personne à charge	                              |   348,29    |   309,87    |   288,24
+Bénéficiaire isolé ou couple ayant une personne à charge	  |   407,96    |   362,44    |   336,23
+Par personne supplémentaire à charge	                      |    59,68 	  |    52,58    |   347,99
+
+14° Lorsque la date de signature du contrat de prêt est intervenue postérieurement au 31 décembre 2012 :
+
+a) Logements neufs construits ou acquis par l'accédant à la propriété (en euros) :
+
+DÉSIGNATION	                                                |   ZONE I	  |   ZONE II	  |   ZONE III
+Bénéficiaire isolé	                                        |   366,26    |   326,86    |   305,14
+Couple sans personne à charge	                              |   441,85    |   393,4     |   365,89
+Bénéficiaire isolé ou couple ayant une personne à charge	  |   517,44    |   459,97    |   426,65
+Par personne supplémentaire à charge	                      |    75,58 	  |    66,55    |    60,75
+
+b) Logements agrandis ou aménagés à partir de locaux non destinés à l'habitation ou logements existants 
+acquis et, le cas échéant, améliorés (en euros) :
+
+DÉSIGNATION	                                                |   ZONE I	  |   ZONE II	  |   ZONE III
+Bénéficiaire isolé	                                        |   294,82    |   262,81    |   245,44
+Couple sans personne à charge	                              |   355,78    |   316,53    |   294,44
+Bénéficiaire isolé ou couple ayant une personne à charge	  |   416,73    |   370,23    |   343,46
+Par personne supplémentaire à charge	                      |    60,96 	  |    53,71    |    49,02
+
+15° Lorsque la date de signature du contrat de prêt est intervenue postérieurement au 30 septembre 2014 :
+
+a) Logements neufs construits ou acquis par l'accédant à la propriété (en euros) :
+
+DÉSIGNATION	                                                |   ZONE I	  |   ZONE II	  |   ZONE III
+Bénéficiaire isolé	                                        |   368,35    |   328,72    |   306,88
+Couple sans personne à charge	                              |   444,37    |   395,64    |   367,98
+Bénéficiaire isolé ou couple ayant une personne à charge	  |   520,39    |   462,59    |   429,08
+Par personne supplémentaire à charge	                      |    76,01 	  |    66,93    |    61,1
+
+b) Logements agrandis ou aménagés à partir de locaux non destinés à l'habitation ou logements existants 
+acquis et, le cas échéant, améliorés (en euros) :
+
+DÉSIGNATION	                                                |   ZONE I	  |   ZONE II	  |   ZONE III
+Bénéficiaire isolé	                                        |   296,5     |   264,31    |   246,84
+Couple sans personne à charge	                              |   357,81    |   318,33    |   296,12
+Bénéficiaire isolé ou couple ayant une personne à charge	  |   419,11    |   372,34    |   345,42
+Par personne supplémentaire à charge	                      |    61,31 	  |    54,02    |    49,3
+
+16° Lorsque la date de signature du contrat de prêt est intervenue postérieurement au 30 septembre 2015 :
+
+a) Logements neufs construits ou acquis par l'accédant à la propriété (en euros) :
+
+DÉSIGNATION	                                                |   ZONE I	  |   ZONE II	  |   ZONE III
+Bénéficiaire isolé	                                        |   368,64    |   328,98    |   307,13
+Couple sans personne à charge	                              |   444,73    |   395,96    |   368,27
+Bénéficiaire isolé ou couple ayant une personne à charge	  |   520,81    |   462,96    |   429,42
+Par personne supplémentaire à charge	                      |    76,07 	  |    66,98    |    61,15
+
+b) Logements agrandis ou aménagés à partir de locaux non destinés à l'habitation ou logements existants 
+acquis et, le cas échéant, améliorés (en euros) :
+
+DÉSIGNATION	                                                |   ZONE I	  |   ZONE II	  |   ZONE III
+Bénéficiaire isolé	                                        |   296,74    |   264,52    |   247,04
+Couple sans personne à charge	                              |   358,1     |   318,58    |   296,36
+Bénéficiaire isolé ou couple ayant une personne à charge	  |   419,45    |   372,64    |   345,7
+Par personne supplémentaire à charge	                      |    61,36 	  |    54,06    |    49,34
+
+17° Lorsque la date de signature du contrat de prêt est intervenue postérieurement au 30 septembre 2017 :
+
+a) Logements neufs construits ou acquis par l'accédant à la propriété (en euros) :
+
+DÉSIGNATION	                                                |   ZONE I	  |   ZONE II	  |   ZONE III
+Bénéficiaire isolé	                                        |   371,4     |   331,45    |   309,43
+Couple sans personne à charge	                              |   448,07    |   398,93    |   371,03
+Bénéficiaire isolé ou couple ayant une personne à charge	  |   524,72    |   466,43    |   432,64
+Par personne supplémentaire à charge	                      |    76,64 	  |    67,48    |    61,61
+
+b) Logements agrandis ou aménagés à partir de locaux non destinés à l'habitation ou logements existants 
+acquis et, le cas échéant, améliorés (en euros) :
+
+DÉSIGNATION	                                                |   ZONE I	  |   ZONE II	  |   ZONE III
+Bénéficiaire isolé	                                        |   298,97    |   266,5     |   248,89
+Couple sans personne à charge	                              |   360,79    |   320,97    |   298,58
+Bénéficiaire isolé ou couple ayant une personne à charge	  |   422,6     |   375,43    |   348,29
+Par personne supplémentaire à charge	                      |    61,82 	  |    54,47    |    49,71
+
+18° Lorsque la date de signature du contrat de prêt est intervenue postérieurement au 30 septembre 2019 :
+
+a) Logements neufs construits ou acquis par l'accédant à la propriété (en euros) :
+
+DÉSIGNATION	                                                |   ZONE I	  |   ZONE II	  |   ZONE III
+Bénéficiaire isolé	                                        |   372,52    |   332,44    |   310,36
+Couple sans personne à charge	                              |   449,41    |   400,13    |   372,15
+Bénéficiaire isolé ou couple ayant une personne à charge	  |   526,29    |   467,83    |   433,94
+Par personne supplémentaire à charge	                      |    76,87 	  |    67,68    |    61,79
+
+b) Logements agrandis ou aménagés à partir de locaux non destinés à l'habitation ou logements existants 
+acquis et, le cas échéant, améliorés (en euros) :
+
+DÉSIGNATION	                                                |   ZONE I	  |   ZONE II	  |   ZONE III
+Bénéficiaire isolé	                                        |   299,86    |   267,30    |   249,64
+Couple sans personne à charge	                              |   361,87    |   321,93    |   299,48
+Bénéficiaire isolé ou couple ayant une personne à charge	  |   423,86    |   376,56    |   349,34
+Par personne supplémentaire à charge	                      |    62,01 	  |    54,63    |    49,86
+
+### Article 19 | LEGIARTI000044137412
+
+Pour l'application du 4° de l'article D. 832-10 du code de la construction et de l'habitation, le montant 
+forfaitaire des charges est fixé comme suit (en euros) :
+
+Désignation                                             |       Toutes zones
+Bénéficiaire isolé ou couple sans personne à charge	    |       54,22
+Par personne supplémentaire à charge	                  |       12,29
+
+NOTA : 
+
+Conformément au I de l’article 3 de l’arrêté du 23 septembre 2021, ces dispositions sont applicables pour 
+les prestations dues à compter du 1er octobre 2021.
+
+### Article 20 | LEGIARTI000039160765
+
+Le montant de minoration forfaitaire prévu au 9e alinéa de l'article D. 832-10 du même code est fixé à 5 euros.
+
+### Article 21 | LEGIARTI000039160767
+
+Le seuil de versement prévu au dernier alinéa de l'article D. 832-10 du même code, avant application de 
+la contribution pour le remboursement de la dette sociale, est fixé à 10 euros.
+
+### Article 22 | LEGIARTI000039160769
+
+Le coefficient « cm » défini au 3° de l'article D. 832-11 du même code est fixé à 22 111,33 euros.
+
+### Article 23 | LEGIARTI000039160771
+
+Pour le calcul de la mensualité minimale « L0 » prévu au 1° de l'article D. 832-15 du même code, 
+les pourcentages et les tranches de ressources sont fixés comme suit, lorsque la date de signature 
+du contrat de prêt ou de location-accession est postérieure au 30 juin 1992 :
+
+1° 20,80 % pour la tranche de ressources inférieures ou égales à 5 600,85 euros ;
+
+2° 41,60 % pour la tranche de ressources supérieures à 5 600,85 euros.
+
+### Article 24 | LEGIARTI000044137409 
+
+Dans le cas des copropriétaires prévus à l'article D. 832-16 du même code :
+
+1° Les plafonds de mensualités sont fixés à 75 % des plafonds de mensualités mentionnés aux articles 17 et 18 ;
+
+2° Le montant forfaitaire au titre des charges est fixé comme suit (en euros) :
+
+Composition du foyer	                  |      Montant
+Bénéficiaire isolé	                    |       27,10
+Couple sans personne à charge	          |       54,22
+Majoration par personne à charge	      |       12,29
+
+NOTA : 
+Conformément au I de l’article 3 de l’arrêté du 23 septembre 2021, ces dispositions sont applicables pour 
+les prestations dues à compter du 1er octobre 2021.
+
+### Article 25 | LEGIARTI000039160775 
+
+Le coefficient relatif au calcul de la dépense nette minimale prévu par l'article D. 832-17 du même code est fixé à :
+
+1° 0,0172 dans le cas des logements améliorés par leur propriétaire occupant ;
+
+2° Dans les autres cas :
+a) 0,0226 pour les prêts souscrits avant le 1er octobre 1998 ;
+b) 0,0234 pour les prêts souscrits à compter de cette dernière date.
+
+### Article 26 | LEGIARTI000039160777 
+
+Pour déterminer le plancher de ressources, le coefficient prévu à l'article D. 832-18 du même code est fixé à 16,25.
+
+### Article 27 | LEGIARTI000044137406
+
+Pour l'application de l'article D. 832-24 du même code, les équivalences de loyer et de charges locatives plafonds 
+sont fixées comme suit (en euros) :
+
+Désignation                                                  | Zone I  | Zone II | Zone III
+Bénéficiaire isolé	                                         | 446,3   | 408,14  | 387,4
+Couple sans personne à charge	                               | 523,21  | 476,32  | 450,57
+Bénéficiaire isolé ou couple ayant une personne à charge     | 557,88	 | 507,87  | 478,02
+Bénéficiaire isolé ou couple ayant deux personnes à charge   | 597,04  | 543,65  | 509,57
+Bénéficiaire isolé ou couple ayant trois personnes à charge  | 636,35	 | 579,29	 | 541,1
+Bénéficiaire isolé ou couple ayant quatre personnes à charge | 686,37	 | 617,27  | 576,57
+Par personne supplémentaire à charge	                       | 71,19   | 64,34	 | 59,71
+
+NOTA : 
+Conformément au I de l’article 3 de l’arrêté du 23 septembre 2021, ces dispositions sont applicables 
+pour les prestations dues à compter du 1er octobre 2021.
+
+### Article 28 | LEGIARTI000039160781 
+
+Le montant de minoration forfaitaire prévu au 8e alinéa de l'article D. 832-24 du même code est fixé à 5 euros.
+
+### Article 29 | LEGIARTI000039160783 
+
+Le seuil de versement prévu au dernier alinéa de l'article D. 832-24 du même code, avant application de la 
+contribution pour le remboursement de la dette sociale, est fixé à 10 euros.
+
+### Article 30 | LEGIARTI000039160785 
+
+Les valeurs des coefficients définis à l'article D. 832-25 du même code intervenant dans la formule de calcul 
+du coefficient de prise en charge « K » sont fixées ainsi :
+
+1° 1 217,26 pour le coefficient « r » défini au c du 1° ;
+
+2° 13 393,40 et 21 420,91 pour le coefficient multiplicateur « cm » défini respectivement au d du 1° et au c du 2°.
+
+### Article 31 | LEGIARTI000039160787 
+
+I. - Les pourcentages et les tranches de ressources intervenant dans le calcul de l'équivalence de loyer et 
+de charges locatives minimale « E0 », mentionnés à l'article D. 832-26 du même code, sont fixés comme suit :
+
+1° 4,00 % pour la tranche de ressources inférieure ou égale à 1 948,10 euros ;
+
+2° 10,40 % pour la tranche de ressources comprise entre 1 948,10 euros et 2 678,71 euros ;
+
+3° 21,60 % pour la tranche de ressources comprise entre 2 678,71 euros et 3 896,18 euros ;
+
+4° 26,40 % pour la tranche de ressources comprise entre 3 896,18 euros et 5 357,44 euros ;
+
+5° 32,00 % pour la tranche de ressources comprise entre 5 357,44 euros et 6 331,29 euros ;
+
+6° 48,00 % pour la tranche de ressources supérieure à 6 331,29 euros.
+
+II. - Les montants forfaitaires mentionnés aux premier et deuxième alinéas sont fixés respectivement à 45,57 et 76,32.
+
+### Article 32 | LEGIARTI000039160687 
+
+Le montant minimum de dépense nette de logement défini à l'article D. 832-27 du même code est fixé à 26,68 euros sauf 
+pour les logements-foyers de jeunes travailleurs et les résidences sociales visés au deuxième alinéa de l'article 
+D. 832-25 du même code pour lesquels ce montant est fixé à 15 euros.
+
+### Article 33 | LEGIARTI000041489184 
+
+
 ## Chapitre VIII : Prime de déménagement
 
 ### Article 45 | LEGIARTI000039160713
