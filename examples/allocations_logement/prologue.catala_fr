# Prologue : allocations logement

Avant de présenter les textes réglementaires qui régissent le calcul des
allocations logement, il est nécessaire de définir les structures de données
informatiques qui modélisent la situation dont parlent ces textes législatifs.
Vous pouvez passer cette section pour aller directement au textes législatifs
dans les sections suivantes.

## Types de données manipulées par le programme

### Calcul et éligibilité de l'aide personnelle au logement

#### Calcul et éligibilité pour le secteur locatif

```catala-metadata
déclaration énumération TypeBailleur:
  -- BailleurSocial
  -- BailleurPrivé

déclaration structure Bailleur:
  donnée type_bailleur contenu TypeBailleur
  donnée respecte_convention_titre_V contenu booléen
  donnée respecte_convention_titre_II contenu booléen
  donnée construit_amélioré_conditions_l831_1_4 contenu booléen
  donnée acquisition_aides_état_prêt_titre_II_ou_livre_III contenu booléen

déclaration structure Location:
  donnée bailleur contenu Bailleur

déclaration structure InformationsCalculAPLLocatif:
  donnée loyer_principal contenu argent
  donnée bénéficiaire_aide_adulte_ou_enfant_handicapés contenu booléen
  donnée logement_est_chambre contenu booléen
  donnée colocation contenu booléen
  donnée personne_âgées_ou_handicap_adultes_hébergées_onéreux_particuliers
    contenu booléen
  # TODO informatique et juridique: calculer type_aide!
  donnée type_aide contenu TypeAidePersonnelleLogement
  donnée réduction_loyer_solidarité contenu argent
```

#### Calcul et éligibilité pour le secteur accession à la propriété

```catala-metadata
déclaration énumération TypePrêt:
  -- D331_32
  -- D331_63_64
  -- D331_59_8
  -- D331_76_1
  -- Autre

déclaration énumération TitulairePrêt:
  -- Demandeur
  -- VendeurQuandDemandeurAContratLocationAccession

déclaration structure Prêt:
  donnée type_prêt contenu TypePrêt
  donnée date_signature contenu date
  donnée titulaire_prêt contenu TitulairePrêt

déclaration structure Propriétaire:
  donnée prêt contenu Prêt

déclaration énumération TypeTravauxLogementD832_15:
  -- SurLocauxNonHabitation
  -- SurLogementExistant
  -- PasDeTravaux

déclaration énumération TypeTravauxLogementR842_5:
  -- ObjectifDécenceLogement
  -- PrévuDansListeR321_15
  -- AgrandirOuRendreHabitableD331_63
  -- PasDeTravaux

déclaration énumération AmélioréParOccupant:
  -- Oui
  -- Non

déclaration énumération NeufOuAncien:
  -- Neuf
  -- Ancien contenu AmélioréParOccupant

déclaration structure InformationsCalculAPLAccessionPropriété:
  donnée mensualité_principale contenu argent
  donnée date_signature_prêt contenu date
  donnée date_entrée_logement contenu date
  donnée type_travaux_logement contenu TypeTravauxLogementD832_15
  donnée local_habité_première_fois_bénéficiaire contenu booléen
  donnée copropriété contenu booléen
  donnée situation_r822_11_13_17 contenu booléen
  donnée type_prêt contenu TypePrêt
  donnée ancienneté_logement contenu NeufOuAncien

```

#### Calcul et éligibilité pour le secteur logement-foyer

```catala-metadata
déclaration énumération LimiteTranche:
  -- Revenu contenu argent
  -- Infini

déclaration structure TrancheRevenu:
  donnée haut contenu LimiteTranche
  donnée bas contenu argent
  donnée taux contenu décimal

déclaration structure LogementFoyer:
  donnée type contenu TypeLogementFoyer
  donnée date_conventionnement contenu date
  donnée location contenu Location
  donnée remplit_conditions_r832_21 contenu booléen
  donnée pour_jeunes_travailleurs_III_12_loi_1957 contenu booléen

déclaration structure InformationsCalculAPLLogementFoyer:
  donnée équivalence_loyer_éligible contenu argent
```

#### Calcul et éligibilité pour tous les secteurs

```catala-metadata
déclaration énumération PrestationReçue:
  -- AllocationsFamiliales
  -- ComplémentFamilial
  -- AllocationJeuneEnfant
  -- AllocationSoutienFamilial
  -- AllocationSoutienEnfantHandicapé
  -- AllocationAdulteHandicapé

déclaration énumération TypeContratTravail:
  -- CDI
  -- Autres

déclaration énumération ModeOccupation:
  -- Locataire contenu Location
  -- RésidentLogementFoyer contenu LogementFoyer
  -- AccessionPropriétéLocalUsageExclusifHabitation
    contenu Propriétaire
  -- SousLocataire contenu Location
  -- LocationAccession contenu Propriétaire

déclaration énumération ParentOuAutre:
  -- DemandeurOuConjointOuParentOuViaPartsSociétés contenu décimal
  -- Autre

déclaration structure PersonneSousLocation:
  donnée age_personne_sous_location contenu entier
  donnée conforme_article_l442_1 contenu booléen

déclaration énumération LouéOuSousLouéÀDesTiers:
  -- Non
  -- Oui contenu PersonneSousLocation

déclaration structure Logement:
  donnée résidence_principale contenu booléen
  donnée est_ehpad_ou_maison_autonomie_l313_12_asf contenu booléen
  donnée mode_occupation contenu ModeOccupation
  donnée propriétaire contenu ParentOuAutre
  donnée loué_ou_sous_loué_à_des_tiers contenu LouéOuSousLouéÀDesTiers
  donnée usufruit contenu ParentOuAutre
  donnée logement_decent_l89_462 contenu booléen
  donnée loyers_l823_3 contenu argent
  donnée surface_m_carrés contenu entier
  donnée est_ancien_l831_2 contenu booléen
  donnée situé_commune_déséquilibre_l831_2 contenu booléen

déclaration structure EnfantÀCharge:
  donnée identifiant contenu entier
  donnée bénéficie_titre_personnel_aide_personnelle_logement
    contenu booléen
  donnée a_déjà_ouvert_droit_aux_allocations_familiales contenu booléen
  donnée date_de_naissance contenu date
  donnée rémuneration_mensuelle contenu argent
  donnée obligation_scolaire contenu SituationObligationScolaire
  donnée prise_en_charge contenu PriseEnCharge
  donnée âge contenu entier

déclaration énumération Parenté:
  -- Ascendant
  -- Descendant
  -- CollatéralDeuxièmeTroisièmeDegré

déclaration structure ParentÀCharge:
  donnée âge contenu durée
  donnée ressources contenu argent
  donnée ascendant_descendant_collatéral_deuxième_troisième_degré
    contenu booléen
  donnée parenté contenu Parenté
  donnée incapacité_80_pourcent_ou_restriction_emploi contenu booléen
  donnée bénéficiaire_l161_19_l351_8_l643_3_sécu contenu booléen
  donnée titulaire_allocation_personne_âgée contenu booléen

déclaration énumération PersonneÀCharge:
  -- EnfantÀCharge contenu EnfantÀCharge
  -- ParentÀCharge contenu ParentÀCharge

déclaration énumération DateDeNaissanceOuMoisDeGrossesse:
  -- DateDeNaissance contenu date
  -- PremierJourMoisCivilTroisièmeMoisDeGrossesse contenu date

déclaration énumération DateNaissanceTroisièmeOuDernierPlusEnfant:
  -- MoinsDeTroisEnfants
  -- Date contenu DateDeNaissanceOuMoisDeGrossesse

déclaration structure Ménage:
  donnée prestations_reçues contenu collection PrestationReçue
  donnée logement contenu Logement
  donnée personnes_à_charge contenu collection PersonneÀCharge
  donnée nombre_autres_occupants_logement contenu entier
  donnée situation_familiale contenu SituationFamiliale
  donnée condition_rattaché_foyer_fiscal_parent_ifi contenu booléen
  donnée nombre_enfants_à_naître_après_troisième_mois_grossesse
    contenu entier
  donnée enfant_à_naître_après_quatrième_mois_grossesse
    contenu booléen
  donnée date_naissance_troisième_enfant_ou_dernier_si_plus contenu
    DateNaissanceTroisièmeOuDernierPlusEnfant

déclaration structure Patrimoine:
  donnée produisant_revenu_période_r822_3_3_r822_4 contenu argent
  donnée ne_produisant_pas_revenu_période_r822_3_3_r822_4 contenu argent

déclaration structure Demandeur:
  donnée satisfait_conditions_l512_2_code_sécurité_sociale
    contenu booléen
  donnée age_demandeur contenu entier
  donnée date_naissance contenu date
  donnée contrat_de_travail contenu TypeContratTravail
  donnée nationalité contenu Nationalité
  donnée patrimoine contenu Patrimoine

déclaration énumération Nationalité:
  -- Française
  -- Étrangère

déclaration énumération ZoneDHabitation:
  -- Zone1
  -- Zone2
  -- Zone3

déclaration énumération CatégorieCalculAPL:
  -- Location
  -- AccessionPropriété
  -- LogementFoyer

déclaration énumération InformationsCalculAPL:
  -- InfosLocatif contenu InformationsCalculAPLLocatif
  -- InfosLogementFoyer contenu InformationsCalculAPLLogementFoyer
  -- InfosAccessionPropriété contenu
    InformationsCalculAPLAccessionPropriété
```

### Informations concernant l'évaluation des ressources du ménage

```catala-metadata
déclaration structure PersonneVivantHabituellementAuFoyer:
  donnée durée_résidence_durant_période_r_822_3_1 contenu durée
  donnée ressources contenu argent

déclaration énumération PaiementLogementDistinctProfessionnel:
  -- OuiAvecLoyerOuCharges contenu argent
  -- Non
```

### Informations relatives aux impayés de dépense de logement

```catala-metadata
déclaration énumération VersementÀ:
  -- Bailleur
  -- Bénéficiaire
  -- ÉtablissementHabilité

déclaration énumération DépenseLogement:
  -- TotalAnnuelÉchéances contenu argent
  -- Mensualité contenu argent
  -- Loyer contenu argent

déclaration énumération ModeOccupationImpayé:
  -- ImpayéLoyer
  -- ImpayéPrêt
```

## Déclarations des champs d'application

### Éligibilité à l'aide personnelle au logement

```catala-metadata
# TODO informatique (URGENT): créer deux champs d'application différents:
# * ÉligibilitéAidesPersonnellesLogement pour les disposition communes aux trois
#   aides (APL, ALS, ALF)
# * ÉligibilitéAidePersonnaliséeLogement pour les disposition qui concernent
#   uniquement l'APL.


déclaration champ d'application ÉligibilitéAidePersonnelleLogement:
  entrée ménage contenu Ménage
  entrée demandeur contenu Demandeur
  entrée sortie date_ouverture_droits contenu date

  # Différentes conditions pour l'éligibilité
  interne condition_prêt condition dépend de Prêt
  interne condition_nationalité condition
  interne condition_logement_résidence_principale condition
  interne condition_logement_mode_occupation condition
  interne condition_logement_location_tiers condition
  interne condition_logement_bailleur condition
  interne condition_logement_prêt condition
  interne condition_logement_surface_minimale_sans_seuil_m_carrés
    contenu entier
  interne condition_logement_surface condition
  interne condition_non_ouverture_l822_8 condition
  interne condition_non_ouverture_l822_9_decence_logement condition
  interne condition_non_ouverture_l822_10_peuplement_logement condition
  interne condition_peuplement_logement_l822_10 condition
  interne éligibilité_logement condition
  interne prise_en_compte_personne_à_charge condition
    dépend de PersonneÀCharge
  interne personnes_à_charge_prises_en_compte
    contenu collection PersonneÀCharge

  # Autres variables
  interne patrimoine_total_demandeur contenu argent
  interne caractéristiques_prêt_l831_1_1 condition dépend de Prêt
  interne caractéristiques_prêt_l831_1_6 condition dépend de Prêt
  interne nombre_personnes_logement contenu entier
  interne usufruit_ou_propriété_famille contenu booléen
  interne seuil_l822_3_parts_propriété contenu décimal
  interne seuil_l822_3_parts_usufruit contenu décimal
  interne seuil_l822_5_patrimoine contenu argent
  interne patrimoine_pris_en_compte contenu argent
  interne âge_l351_8_1_sécu contenu durée
  interne âge_l161_17_2_sécu contenu durée
  interne plafond_individuel_l815_9_sécu contenu argent

  ouverture_droits_retraite champ d'application OuvertureDroitsRetraite
  sortie éligibilité condition

champ d'application ÉligibilitéAidePersonnelleLogement:
  # TODO informatique et juridique: trouver une meilleur place pour mettre
  # cette conjonction.
  règle éligibilité sous condition
    condition_nationalité et
    condition_logement_mode_occupation et
    éligibilité_logement
  conséquence rempli
```

### Éligibilité aux allocations de logement

```catala-metadata
déclaration énumération ÉligibilitéAllocationLogement:
  -- PasÉligible
  -- AllocationLogementFamiliale
  -- AllocationLogementSociale

déclaration champ d'application ÉligibilitéAllocationLogement:
  entrée date_courante contenu date
  entrée ménage contenu Ménage
  entrée bénéficie_aide_personnelle_logement contenu booléen
  entrée mode_occupation contenu ModeOccupation
  entrée personne_hébergée_centre_soin_l_L162_22_3_sécurité_sociale
    contenu booléen

  interne condition_logement condition

  interne type_travaux_logement contenu TypeTravauxLogementR842_5
  interne éligibilité_allocation_logement_familiale condition
  interne éligibilité_allocation_logement_sociale condition
  interne âge_l841_1_4 contenu durée
  interne durée_l841_1_3 contenu durée

  prestations_familiales champ d'application ÉligibilitéPrestationsFamiliales


  sortie éligibilité contenu ÉligibilitéAllocationLogement
    état l841_2
    état avec_condition_logement

champ d'application ÉligibilitéAllocationLogement:
  # Ici nous instancions le champ d'application d'éligibilité aux prestations
  # familiales pour les besoins de L841-1.
  définition prestations_familiales.date_courante égal à date_courante
  définition prestations_familiales.prestation_courante égal à
    ÉlémentPrestationsFamiliales.AllocationsFamiliales
  # TODO juridique et informatique : adapter quand le code gèrera les outre-
  # mer.
  définition prestations_familiales.résidence égal à Métropole

  définition éligibilité état avec_condition_logement égal à
    si non condition_logement alors
      PasÉligible
    sinon
      éligibilité
```

### Éligibilité à la prime de déménagement

```catala-metadata
déclaration champ d'application ÉligibilitéPrimeDeDéménagement:
  entrée date_emménagement contenu date
  entrée ménage contenu Ménage
  entrée demandeur contenu Demandeur
  entrée date_ouverture_droits contenu date
  entrée dépenses_justifiées_réellement_engagées contenu argent

  interne condition_rang_enfant condition
  interne condition_période_déménagement condition
  interne éligibilité_logement condition
  interne délai_après_emménagement_l823_8_2 contenu durée
  interne plafond_d823_22 contenu argent

  éligibilité_apl champ d'application ÉligibilitéAidePersonnelleLogement
  base_mensuelle_allocations_familiales champ d'application
    BaseMensuelleAllocationsFamiliales

  sortie montant_prime_déménagement contenu argent

champ d'application ÉligibilitéPrimeDeDéménagement:
  définition éligibilité_apl.ménage égal à ménage
  définition éligibilité_apl.demandeur égal à demandeur
  définition éligibilité_apl.date_ouverture_droits égal à
    date_ouverture_droits
  définition base_mensuelle_allocations_familiales.date_courante égal à
    date_ouverture_droits
```

### Prise en compte des ressources pour l'aide personnelle au logement

```catala-metadata
déclaration champ d'application RessourcesAidePersonnelleLogement:
  entrée ressources_demandeur contenu argent
  entrée ressources_conjoint contenu argent
  entrée personnes_vivant_habituellement_foyer contenu
    collection PersonneVivantHabituellementAuFoyer
  entrée demandeur_exerce_activité_rémunérée contenu booléen
  entrée conjoint_exerce_activité_rémunérée contenu booléen
  entrée personnes_à_charge contenu collection PersonneÀCharge
  entrée situation_familiale contenu SituationFamiliale
  entrée mode_occupation contenu ModeOccupation
  entrée condition_âge_bourse_enseignement_supérieur condition
  entrée demandeur_poursuit_des_études condition
  entrée date_demande_ou_reexamen_droit contenu date
  entrée paiement_logement_distinct_professionnel contenu
    PaiementLogementDistinctProfessionnel
  entrée ressources_ménage_arrondies contenu argent
    état base
    état seuil

  interne ressources_personnes_vivant_habituellement_foyer contenu argent
  interne abattement_r_822_8 contenu argent
  interne montant_forfaitaire_r_822_8 contenu argent
  interne abattement_r_822_7 contenu argent
  interne montant_forfaitaire_r_822_7 contenu argent
  interne abattement_r_822_10 contenu argent
  interne ressources_forfaitaires_r822_20 contenu argent

  base_mensuelle_allocations_familiales champ d'application
    BaseMensuelleAllocationsFamiliales

  sortie ressources_prises_en_compte contenu argent
```

### Calcul des contributions sociales s'appliquant à l'aide personnelle au logement

```catala-metadata
déclaration champ d'application ContributionsSocialesAidePersonnelleLogement:
  sortie montant contenu argent dépend de argent

champ d'application ContributionsSocialesAidePersonnelleLogement:
  # TODO juridique: mettre ce bout de code à côté des articles de loi qui le
  # justifient. (Pas de CSG mais la CRDS pour les APL)
  définition montant de aide_finale égal à
    aide_finale *€ 0,5%
```

### Calcul du montant de l'aide personnelle au logement

#### Secteur locatif

```catala-metadata
déclaration champ d'application CalculAidePersonnelleLogementLocatif:
  entrée loyer_principal contenu argent
  entrée ressources_ménage_arrondies contenu argent
  entrée bénéficiaire_aide_adulte_ou_enfant_handicapés
    contenu booléen
  entrée date_courante contenu date
  entrée nombre_personnes_à_charge contenu entier
  entrée situation_familiale_calcul_apl contenu SituationFamilialeCalculAPL
  entrée zone contenu ZoneDHabitation
  entrée logement_est_chambre contenu booléen
  entrée personne_âgées_ou_handicap_adultes_hébergées_onéreux_particuliers
    contenu booléen
  entrée type_aide contenu TypeAidePersonnelleLogement
  entrée colocation contenu booléen
  entrée réduction_loyer_solidarité contenu argent

  interne loyer_éligible contenu argent
  interne taux_loyer_éligible contenu décimal
    état formule
    état arrondi
  interne rapport_loyers contenu décimal
  interne loyer_référence contenu argent
  interne fraction_l832_3 contenu décimal
  interne plafond_dégressivité_d823_16 contenu argent
  interne plafond_suppression_d823_16 contenu argent
  interne montant_forfaitaire_d823_16 contenu argent
  interne montant_minimal_aide_d823_16 contenu argent
  interne abattement_forfaitaire_d823_17 contenu argent
  interne taux_prise_compte_ressources contenu décimal

  sortie montant_forfaitaire_charges_d823_16 contenu argent
  sortie plafond_loyer_d823_16_2 contenu argent
  sortie participation_minimale contenu argent
  sortie taux_composition_familiale contenu décimal
  sortie participation_personnelle contenu argent

  contributions_sociales champ d'application
    ContributionsSocialesAidePersonnelleLogement

  sortie aide_finale contenu argent
    état formule
    état diminué
    état minoration_forfaitaire
    état contributions_sociales_arrondi
    état réduction_loyer_solidarité
    état montant_minimal
```

#### Secteur logement-foyer

```catala-metadata
déclaration champ d'application CalculAidePersonnelleLogementFoyer:
  entrée mode_occupation contenu ModeOccupation
  entrée ressources_ménage_arrondies contenu argent
  entrée nombre_personnes_à_charge contenu entier
  entrée situation_familiale_calcul_apl contenu SituationFamilialeCalculAPL
  entrée zone contenu ZoneDHabitation
  entrée date_courante contenu date
  entrée équivalence_loyer_éligible contenu argent

  contexte condition_2_du_832_25 contenu booléen

<<<<<<< HEAD
  sortie coefficient_multiplicateur_d832_25 contenu argent
  sortie coefficient_r_d832_25 contenu argent
  sortie n_nombre_parts_d832_25 contenu décimal
  sortie plafond_équivalence_loyer_éligible contenu argent
=======
  interne coefficient_multiplicateur_d832_25 contenu argent
  interne coefficient_r_d832_25 contenu argent
  interne n_nombre_parts_d832_25 contenu décimal
  interne plafond_équivalence_loyer_éligible contenu argent
  # TODO informatique: reprendre le calcul de cette variable
  # en distinguant l'abattement de la dépense nette minimale,
  # suivre modèle de CalculAllocationLogementFoyer.
>>>>>>> a29a8d5d
  interne dépense_nette_minimale_d832_27 contenu argent dépend de argent
    état avant_abattement
    état après_abattement
  interne montant_forfaitaire_d832_24 contenu argent
  interne montant_forfaitaire_d832_26 contenu argent
  interne montant_forfaitaire_d832_27 contenu argent
  interne montant_minimal_aide_d823_24 contenu argent
  interne tranches_revenus_d832_26 contenu collection TrancheRevenu

  contributions_sociales champ d'application
    ContributionsSocialesAidePersonnelleLogement

  sortie coefficient_prise_en_charge_d832_25 contenu décimal
    état formule
    état arrondi
    état seuil
  sortie équivalence_minimale_loyer contenu argent
  sortie aide_finale contenu argent
    état formule
    état minoration_forfaitaire
    état abattement
    état contributions_sociales_arrondi
    état montant_minimal
```

#### Secteur accession à la propriété

```catala-metadata
déclaration champ d'application
  CalculAidePersonnelleLogementAccessionPropriété:
  entrée mensualité_principale contenu argent
  entrée ressources_ménage_arrondies contenu argent
  entrée nombre_personnes_à_charge contenu entier
  entrée situation_familiale_calcul_apl contenu SituationFamilialeCalculAPL
  entrée type_travaux_logement contenu TypeTravauxLogementD832_15
  entrée date_signature_prêt contenu date
  entrée local_habité_première_fois_bénéficiaire contenu booléen
  entrée date_entrée_logement contenu date
  entrée copropriété contenu booléen
  entrée situation_r822_11_13_17 contenu booléen
  entrée équivalence_minimale_loyer contenu argent
  entrée zone contenu ZoneDHabitation
  entrée type_prêt contenu TypePrêt
  entrée ancienneté_logement contenu NeufOuAncien
  entrée date_courante contenu date

  interne mensualité_éligible contenu argent
  interne mensualité_minimale contenu argent
  interne plafond_mensualité_d832_10_3 contenu argent
    état base
    état copropriétaires
  interne calcul_plafond_mensualité_d832_10_3 contenu argent dépend de date
  interne n_nombre_parts_d832_11 contenu décimal
  interne coefficient_prise_en_charge_d832_10 contenu décimal
    état formule
    état arrondi
    état seuil
  # TODO informatique: reprendre le calcul de cette variable
  # en distinguant l'abattement de la dépense nette minimale,
  # suivre modèle de CalculAllocationLogementFoyer.
  interne dépense_nette_minimale_d832_10 contenu argent dépend de argent
    état avant_abattement
    état après_abattement
  interne ressources_ménage_avec_d832_18 contenu argent
  interne montant_forfaitaire_charges_d832_10 contenu argent
  interne montant_forfaitaire_d832_10 contenu argent
  interne montant_minimal_aide_d832_10 contenu argent
  interne coefficient_multiplicateur_d832_17_3 contenu décimal
  interne coefficient_multiplicateur_d832_11 contenu argent
  interne coefficient_multiplicateur_d832_18 contenu décimal
  interne montant_limite_tranches_d832_15_1 contenu argent
  interne taux_tranche_inférieure_d832_15_1 contenu décimal
  interne taux_tranche_supérieure_d832_15_1 contenu décimal
  interne taux_francs_vers_euros contenu décimal

  contributions_sociales champ d'application
    ContributionsSocialesAidePersonnelleLogement

  sortie aide_finale contenu argent
    état formule
    état minoration_forfaitaire
    état abattement
    état contributions_sociales_arrondi
    état montant_minimal
```

#### Tous secteurs

```catala-metadata
déclaration champ d'application CalculAidePersonnelleLogement:
  entrée mode_occupation contenu ModeOccupation
  entrée informations_calcul contenu InformationsCalculAPL
  entrée ressources_ménage contenu argent
    état sans_arrondi
    état avec_arrondi
  entrée situation_familiale contenu SituationFamiliale
  entrée nombre_personnes_à_charge contenu entier
  entrée zone contenu ZoneDHabitation
  entrée date_courante contenu date

  interne catégorie_calcul_apl contenu CatégorieCalculAPL
  interne situation_familiale_calcul_apl contenu SituationFamilialeCalculAPL

  locatif champ d'application CalculAidePersonnelleLogementLocatif
  logement_foyer champ d'application CalculAidePersonnelleLogementFoyer
  accession_propriété champ d'application
    CalculAidePersonnelleLogementAccessionPropriété

  sortie aide_finale contenu argent
```

## Calcul du montant de l'allocation logement

### Secteur locatif

```catala-metadata
déclaration structure InfosChangementLogementD842_4:
  donnée ancien_loyer_principal contenu argent
  donnée ancienne_allocation_logement contenu argent

déclaration énumération ChangementLogementD842_4:
  -- Changement contenu InfosChangementLogementD842_4
  -- PasDeChangement


déclaration champ d'application CalculAllocationLogementLocatif:
  # Entrée du sous-champ
  entrée loyer_principal contenu argent
  entrée ressources_ménage_arrondies contenu argent
  entrée bénéficiaire_aide_adulte_ou_enfant_handicapés
    contenu booléen
  entrée date_courante contenu date
  entrée nombre_personnes_à_charge contenu entier
  entrée situation_familiale_calcul_apl contenu SituationFamilialeCalculAPL
  entrée zone contenu ZoneDHabitation
  entrée logement_est_chambre contenu booléen
  entrée personne_âgées_ou_handicap_adultes_hébergées_onéreux_particuliers
    contenu booléen
  entrée type_aide contenu TypeAidePersonnelleLogement
  entrée colocation contenu booléen
  entrée réduction_loyer_solidarité contenu argent

  # Entrées spécifiques
  entrée logement_meublé_d842_2 contenu booléen
  entrée changement_logement_d842_4 contenu ChangementLogementD842_4

  calcul_apl_locatif champ d'application CalculAidePersonnelleLogementLocatif

  sortie aide_finale contenu argent

champ d'application CalculAllocationLogementLocatif:
  définition calcul_apl_locatif.loyer_principal égal à
    loyer_principal
  définition calcul_apl_locatif.ressources_ménage_arrondies égal à
    ressources_ménage_arrondies
  définition calcul_apl_locatif.bénéficiaire_aide_adulte_ou_enfant_handicapés
  égal à
    bénéficiaire_aide_adulte_ou_enfant_handicapés
  définition calcul_apl_locatif.date_courante égal à
    date_courante
  définition calcul_apl_locatif.nombre_personnes_à_charge égal à
    nombre_personnes_à_charge
  définition calcul_apl_locatif.situation_familiale_calcul_apl égal à
    situation_familiale_calcul_apl
  définition calcul_apl_locatif.zone égal à
    zone
  définition calcul_apl_locatif.logement_est_chambre égal à
    logement_est_chambre
  définition
    calcul_apl_locatif.personne_âgées_ou_handicap_adultes_hébergées_onéreux_particuliers
  égal à
    personne_âgées_ou_handicap_adultes_hébergées_onéreux_particuliers
  définition calcul_apl_locatif.type_aide égal à
    type_aide
  définition calcul_apl_locatif.colocation égal à
    colocation
  définition calcul_apl_locatif.réduction_loyer_solidarité égal à
    réduction_loyer_solidarité


  définition aide_finale égal à calcul_apl_locatif.aide_finale
```

### Secteur accession à la propriété

```catala-metadata
déclaration champ d'application CalculAllocationLogementAccessionPropriété:
  entrée ressources_ménage_arrondies contenu argent
    état base
    état seuil
  entrée nombre_personnes_à_charge contenu entier
  entrée situation_familiale_calcul_apl contenu SituationFamilialeCalculAPL
  entrée zone contenu ZoneDHabitation
  entrée date_courante contenu date
  entrée mensualité_principale contenu argent
  entrée situation_r822_11_13_17 contenu booléen
  entrée date_signature_prêt contenu date
  entrée type_travaux_logement contenu TypeTravauxLogementR842_5
  entrée local_habité_première_fois_bénéficiaire contenu booléen
  entrée date_entrée_logement contenu date
  entrée charges_mensuelles_prêt contenu argent

  interne mensualité_éligible contenu argent
  interne montant_forfaitaire_charges contenu argent
  interne mensualité_minimale contenu argent
  interne coefficient_prise_en_charge contenu décimal
  interne plafond_mensualité_d842_6 contenu argent
  interne calcul_plafond_mensualité_d842_6 contenu argent dépend de date
    état base
    état avec_copropriété
  interne montant_forfaitaire_d842_6 contenu argent
  interne seuil_minimal_dépense_nette_minimale contenu argent
  interne seuil_minimal_ressources_ménage contenu argent
  interne taux_francs_vers_euros contenu décimal
  # TODO informatique: reprendre le calcul de cette variable
  # en distinguant l'abattement de la dépense nette minimale,
  # suivre modèle de CalculAllocationLogementFoyer.
  interne dépense_nette_minimale contenu argent dépend de argent
    état base
    état abattement
  interne montant_minimal_aide_d842_6 contenu argent
  interne montant_forfaitaire_d842_11 contenu argent
  interne montant_forfaitaire_d842_12 contenu argent
  interne coefficient_d842_11 contenu décimal
  interne coefficient_d842_12 contenu décimal

  calcul_apl_logement_foyer champ d'application
    CalculAidePersonnelleLogementFoyer
  contributions_sociales champ d'application
    ContributionsSocialesAidePersonnelleLogement

  sortie allocation_mensuelle contenu argent
    état formule
    état minoration_forfaitaire
    état dépense_nette_minimale
    état contributions_sociales_arrondi
    état montant_minimal

champ d'application CalculAllocationLogementAccessionPropriété:
  définition calcul_apl_logement_foyer.mode_occupation égal à
    # Ici la valeur du mode d'occupation n'a pas de sens puisque l'on est
    # dans le cas d'une accession à la propriété mais on nous demande de
    # calculer des quantités comme si on était en logement foyer. Or il nous
    # faut donner un argument au sous-champ d'application donc on met ici une
    # valeur bidon.
    RésidentLogementFoyer contenu (LogementFoyer {
      -- type: RésidenceSociale
      -- date_conventionnement: |2022-01-01|
      -- pour_jeunes_travailleurs_III_12_loi_1957: faux
      -- location: Location {
        -- bailleur: Bailleur {
          -- type_bailleur: BailleurSocial
          -- respecte_convention_titre_V: vrai
          -- respecte_convention_titre_II: vrai
          -- construit_amélioré_conditions_l831_1_4: vrai
          -- acquisition_aides_état_prêt_titre_II_ou_livre_III: vrai
        }
      }
      -- remplit_conditions_r832_21: faux
    })
  définition calcul_apl_logement_foyer.équivalence_loyer_éligible égal à
    0 € # Valeur par défaut
  définition calcul_apl_logement_foyer.ressources_ménage_arrondies égal à
    ressources_ménage_arrondies
  définition calcul_apl_logement_foyer.nombre_personnes_à_charge égal à
    nombre_personnes_à_charge
  définition calcul_apl_logement_foyer.situation_familiale_calcul_apl égal à
    situation_familiale_calcul_apl
  définition calcul_apl_logement_foyer.zone égal à
    zone
  définition calcul_apl_logement_foyer.date_courante égal à
    date_courante
```

### Secteur logement-foyer

```catala-metadata
déclaration champ d'application CalculAllocationLogementFoyer:
  entrée redevance contenu argent
  entrée logement_foyer contenu LogementFoyer
  entrée ressources_ménage_arrondies contenu argent
  entrée nombre_personnes_à_charge contenu entier
  entrée situation_familiale_calcul_apl contenu SituationFamilialeCalculAPL
  entrée zone contenu ZoneDHabitation
  entrée date_courante contenu date
  entrée catégorie_équivalence_loyer_d842_16 contenu
    CatégorieÉquivalenceLoyerAllocationLogementFoyer

  interne dépense_nette_minimale contenu argent dépend de argent
  interne abattement_dépense_nette_minimale contenu argent dépend de argent
  interne montant_minimal_aide_d842_15 contenu argent
  interne montant_forfaitaire_d842_15 contenu argent
  interne montant_minimal_dépense_nette_d842_17 contenu argent
  interne coefficient_prise_en_charge contenu décimal
  interne équivalence_loyer contenu argent
  interne montant_forfaitaire_charges contenu argent
  interne loyer_minimal contenu argent

  calcul_apl_logement_foyer champ d'application
    CalculAidePersonnelleLogementFoyer
  contributions_sociales champ d'application
    ContributionsSocialesAidePersonnelleLogement

  sortie allocation_mensuelle contenu argent
    état formule
    état minoration_forfaitaire
    état dépense_nette_minimale
    état redevance
    état contributions_sociales_arrondi
    état montant_minimal

champ d'application CalculAllocationLogementFoyer:
  définition calcul_apl_logement_foyer.mode_occupation égal à
    # TODO informatique: refactoriser calcul_apl_logement_foyer.mode_occupation
    # pour ne garder que LogementFoyer
    RésidentLogementFoyer contenu logement_foyer
  définition calcul_apl_logement_foyer.équivalence_loyer_éligible égal à
    redevance
  définition calcul_apl_logement_foyer.ressources_ménage_arrondies égal à
    ressources_ménage_arrondies
  définition calcul_apl_logement_foyer.nombre_personnes_à_charge égal à
    nombre_personnes_à_charge
  définition calcul_apl_logement_foyer.situation_familiale_calcul_apl égal à
    situation_familiale_calcul_apl
  définition calcul_apl_logement_foyer.zone égal à
    zone
  définition calcul_apl_logement_foyer.date_courante égal à
    date_courante
```

### Date d'ouverture des droits à la retraite

```catala-metadata
déclaration champ d'application OuvertureDroitsRetraite:
  sortie âge_ouverture_droit contenu durée
  entrée date_naissance_assuré contenu date
```

### Quantification des impayés de dépense de logement

```catala-metadata
déclaration champ d'application ImpayéDépenseLogement:
  entrée mode_occupation contenu ModeOccupation
  entrée aide_versée contenu VersementÀ
  entrée montant_apl contenu argent
  entrée montant_charges contenu argent
  entrée dépense_logement contenu DépenseLogement
  entrée montant_dette contenu argent

  interne seuil_impayé_dépense_de_logement contenu argent
  interne mode_occupation_impayé contenu ModeOccupationImpayé
  interne dépense_logement_brute contenu DépenseLogement
  interne dépense_logement_nette contenu DépenseLogement

  sortie montant_impayé contenu argent
```<|MERGE_RESOLUTION|>--- conflicted
+++ resolved
@@ -540,20 +540,13 @@
 
   contexte condition_2_du_832_25 contenu booléen
 
-<<<<<<< HEAD
   sortie coefficient_multiplicateur_d832_25 contenu argent
   sortie coefficient_r_d832_25 contenu argent
   sortie n_nombre_parts_d832_25 contenu décimal
   sortie plafond_équivalence_loyer_éligible contenu argent
-=======
-  interne coefficient_multiplicateur_d832_25 contenu argent
-  interne coefficient_r_d832_25 contenu argent
-  interne n_nombre_parts_d832_25 contenu décimal
-  interne plafond_équivalence_loyer_éligible contenu argent
   # TODO informatique: reprendre le calcul de cette variable
   # en distinguant l'abattement de la dépense nette minimale,
   # suivre modèle de CalculAllocationLogementFoyer.
->>>>>>> a29a8d5d
   interne dépense_nette_minimale_d832_27 contenu argent dépend de argent
     état avant_abattement
     état après_abattement
