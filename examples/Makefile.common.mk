--- conflicted
+++ resolved
@@ -16,11 +16,7 @@
 
 #> SCOPE=<ScopeName> <target_file>.run	: Runs the interpeter for the scope of the file
 %.run: %.catala_$(CATALA_LANG)
-<<<<<<< HEAD
-	$(CATALA) Makefile $<
-=======
 	@$(CATALA) Makefile $<
->>>>>>> 8c7d538c
 	$(CATALA) \
 		Interpret \
 		-s $(SCOPE) \
@@ -28,11 +24,7 @@
 
 #> <target_file>.ml			: Compiles the file to OCaml
 %.ml: %.catala_$(CATALA_LANG)
-<<<<<<< HEAD
-	$(CATALA) Makefile $<
-=======
 	@$(CATALA) Makefile $<
->>>>>>> 8c7d538c
 	$(CATALA) \
 		OCaml \
 		$<
@@ -52,10 +44,6 @@
 		LaTeX \
 		$<
 
-<<<<<<< HEAD
-%.html: %.catala_$(CATALA_LANG) 
-	$(CATALA) Makefile $<
-=======
 #> <target_file>.pdf			: Weaves the file to PDF (via LaTeX)
 %.pdf: %.tex
 	cd $(@D) && $(LATEXMK) -g -pdf -halt-on-error -shell-escape $(%F)
@@ -63,7 +51,6 @@
 #> <target_file>.html			: Weaves the file to HTML
 %.html: %.catala_$(CATALA_LANG)
 	@$(CATALA) Makefile $<
->>>>>>> 8c7d538c
 	$(CATALA) \
 	--wrap \
 	HTML \
